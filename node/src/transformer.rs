use std::collections::HashMap;

use lightningcss::{
  properties::{Property, PropertyId},
  rules::CssRule,
  selector::Selector,
  values::{length::LengthValue, string::CowArcStr},
  visitor::{Visit, VisitTypes, Visitor},
};
use napi::{Env, JsFunction, JsObject, Ref};
use serde::{Deserialize, Serialize};

pub struct JsVisitor {
  env: Env,
  visit_rule: Option<Ref<()>>,
  visit_media_rule: Option<Ref<()>>,
  visit_import_rule: Option<Ref<()>>,
  visit_style_rule: Option<Ref<()>>,
  visit_keyframes_rule: Option<Ref<()>>,
  visit_font_face_rule: Option<Ref<()>>,
  visit_font_palette_values_rule: Option<Ref<()>>,
  visit_page_rule: Option<Ref<()>>,
  visit_supports_rule: Option<Ref<()>>,
  visit_counter_style_rule: Option<Ref<()>>,
  visit_namespace_rule: Option<Ref<()>>,
  visit_custom_media_rule: Option<Ref<()>>,
  visit_layer_rule: Option<Ref<()>>,
  visit_property_rule: Option<Ref<()>>,
<<<<<<< HEAD
  property_map: HashMap<PropertyId<'static>, Ref<()>>,
=======
  property_map: Option<Ref<()>>,
>>>>>>> 6f49766f
  visit_container_rule: Option<Ref<()>>,
  visit_property: Option<Ref<()>>,
  visit_length: Option<Ref<()>>,
  visit_angle: Option<Ref<()>>,
  visit_ratio: Option<Ref<()>>,
  visit_resolution: Option<Ref<()>>,
  visit_time: Option<Ref<()>>,
  visit_color: Option<Ref<()>>,
  visit_image: Option<Ref<()>>,
  visit_url: Option<Ref<()>>,
  visit_media_query: Option<Ref<()>>,
  visit_supports_condition: Option<Ref<()>>,
  visit_variable: Option<Ref<()>>,
  visit_custom_ident: Option<Ref<()>>,
  visit_dashed_ident: Option<Ref<()>>,
  visit_function: Option<Ref<()>>,
  visit_selector: Option<Ref<()>>,
  visit_token: Option<Ref<()>>,
  types: VisitTypes,
  pub errors: Vec<napi::Error>,
}

// This is so that the visitor can work with bundleAsync.
// We ensure that we only call JsVisitor from the main JS thread.
unsafe impl Send for JsVisitor {}

impl Drop for JsVisitor {
  fn drop(&mut self) {
    macro_rules! drop {
      ($id: ident) => {
        if let Some(v) = &mut self.$id {
          drop(v.unref(self.env));
        }
      };
    }

    for val in self.property_map.values_mut() {
      drop(val.unref(self.env));
    }

    drop!(visit_rule);
    drop!(visit_media_rule);
    drop!(visit_import_rule);
    drop!(visit_style_rule);
    drop!(visit_keyframes_rule);
    drop!(visit_font_face_rule);
    drop!(visit_font_palette_values_rule);
    drop!(visit_page_rule);
    drop!(visit_supports_rule);
    drop!(visit_counter_style_rule);
    drop!(visit_namespace_rule);
    drop!(visit_custom_media_rule);
    drop!(visit_layer_rule);
    drop!(visit_property_rule);
    drop!(visit_container_rule);
    drop!(visit_property);
    drop!(property_map);
    drop!(visit_length);
    drop!(visit_angle);
    drop!(visit_ratio);
    drop!(visit_resolution);
    drop!(visit_time);
    drop!(visit_color);
    drop!(visit_image);
    drop!(visit_url);
    drop!(visit_media_query);
    drop!(visit_supports_condition);
    drop!(visit_variable);
    drop!(visit_custom_ident);
    drop!(visit_dashed_ident);
    drop!(visit_function);
    drop!(visit_selector);
    drop!(visit_token);
  }
}

impl JsVisitor {
  pub fn new(env: Env, visitor: JsObject) -> Self {
    let mut types = VisitTypes::empty();
    macro_rules! get {
      ($name: literal, $t: ident) => {{
        let res: Option<JsFunction> = visitor.get_named_property($name).ok();
        if res.is_some() {
          types |= VisitTypes::$t;
        }

        // We must create a reference so that the garbage collector doesn't destroy
        // the function before we try to call it (in the async bundle case).
        res.and_then(|res| env.create_reference(res).ok())
      }};
    }

<<<<<<< HEAD
    let mut property_map = HashMap::new();
    if let Ok(obj) = visitor.get_named_property::<JsObject>("Property") {
      for key in obj.get_property_names() {
        if let Ok(val) = obj
          .get_property::<_, JsFunction>(&key)
          .and_then(|val| env.create_reference(val))
        {
          if let Ok(s) = key.coerce_to_string().and_then(|s| s.into_utf8()) {
            if let Ok(s) = s.into_owned() {
              let property_id = PropertyId::from(CowArcStr::from(s));
              property_map.insert(property_id, val);
              types |= VisitTypes::PROPERTIES;
            }
          }
        }
      }
    }
=======
    let property_map = if let Ok(obj) = visitor.get_named_property::<JsObject>("Property") {
      types |= VisitTypes::PROPERTIES;
      env.create_reference(obj).ok()
    } else {
      None
    };
>>>>>>> 6f49766f

    Self {
      env,
      visit_rule: get!("Rule", RULES),
      visit_media_rule: get!("MediaRule", RULES),
      visit_import_rule: get!("ImportRule", RULES),
      visit_style_rule: get!("StyleRule", RULES),
      visit_keyframes_rule: get!("KeyframesRule", RULES),
      visit_font_face_rule: get!("FontFaceRule", RULES),
      visit_font_palette_values_rule: get!("FontPaletteValuesRule", RULES),
      visit_page_rule: get!("PageRule", RULES),
      visit_supports_rule: get!("SupportsRule", RULES),
      visit_counter_style_rule: get!("CounterStyleRule", RULES),
      visit_namespace_rule: get!("NamespaceRule", RULES),
      visit_custom_media_rule: get!("CustomMediaRule", RULES),
      visit_layer_rule: get!("LayerRule", RULES),
      visit_property_rule: get!("PropertyRule", RULES),
      visit_container_rule: get!("ContainerRule", RULES),
      visit_property: get!("Property", PROPERTIES),
      property_map,
      visit_length: get!("Length", LENGTHS),
      visit_angle: get!("Angle", ANGLES),
      visit_ratio: get!("Ratio", RATIOS),
      visit_resolution: get!("Resolution", RESOLUTIONS),
      visit_time: get!("Time", TIMES),
      visit_color: get!("Color", COLORS),
      visit_image: get!("Image", IMAGES),
      visit_url: get!("Url", URLS),
      visit_media_query: get!("MediaQuery", MEDIA_QUERIES),
      visit_supports_condition: get!("SupportsCondition", SUPPORTS_CONDITIONS),
      visit_variable: get!("Variable", VARIABLES),
      visit_custom_ident: get!("CustomIdent", CUSTOM_IDENTS),
      visit_dashed_ident: get!("DashedIdent", DASHED_IDENTS),
      visit_function: get!("Function", FUNCTIONS),
      visit_selector: get!("Selector", SELECTORS),
      visit_token: get!("Token", TOKENS),
      types,
      errors: vec![],
    }
  }
}

macro_rules! unwrap {
  ($result: expr, $errors: expr) => {
    match $result {
      Ok(r) => r,
      Err(err) => {
        $errors.push(err);
        return;
      }
    }
  };
}

impl<'i> Visitor<'i> for JsVisitor {
  const TYPES: lightningcss::visitor::VisitTypes = VisitTypes::all();

  fn visit_types(&self) -> VisitTypes {
    self.types
  }

  fn visit_rule_list(&mut self, rules: &mut lightningcss::rules::CssRuleList<'i>) {
    // Similar to visit_list, but skips CssRule::Ignored rules.
    if self.types.contains(VisitTypes::RULES) {
      let mut i = 0;
      while i < rules.0.len() {
        let value = &rules.0[i];
        if matches!(value, CssRule::Ignored) {
          continue;
        }

        let js_value = unwrap!(self.env.to_js_value(value), self.errors);

        // Use a more specific visitor function if available, but fall back to visit_rule.
        let visit = match value {
          CssRule::Media(..) => self.visit_media_rule.as_ref(),
          CssRule::Import(..) => self.visit_import_rule.as_ref(),
          CssRule::Style(..) => self.visit_style_rule.as_ref(),
          CssRule::Keyframes(..) => self.visit_keyframes_rule.as_ref(),
          CssRule::FontFace(..) => self.visit_font_face_rule.as_ref(),
          CssRule::FontPaletteValues(..) => self.visit_font_palette_values_rule.as_ref(),
          CssRule::Page(..) => self.visit_page_rule.as_ref(),
          CssRule::Supports(..) => self.visit_supports_rule.as_ref(),
          CssRule::CounterStyle(..) => self.visit_counter_style_rule.as_ref(),
          CssRule::Namespace(..) => self.visit_namespace_rule.as_ref(),
          CssRule::CustomMedia(..) => self.visit_custom_media_rule.as_ref(),
          CssRule::LayerBlock(..) | CssRule::LayerStatement(..) => self.visit_layer_rule.as_ref(),
          CssRule::Property(..) => self.visit_property_rule.as_ref(),
          CssRule::Container(..) => self.visit_container_rule.as_ref(),
          // Deprecated or custom rules don't have separate methods.
          // Can use general Rule visitor for them.
          CssRule::MozDocument(..)
          | CssRule::Nesting(..)
          | CssRule::Viewport(..)
          | CssRule::Ignored
          | CssRule::Unknown(..)
          | CssRule::Custom(..) => None,
        }
        .or(self.visit_rule.as_ref());

        if visit.is_none() {
          i += 1;
          continue;
        }

        let visit: JsFunction = unwrap!(self.env.get_reference_value_unchecked(&visit.unwrap()), self.errors);
        let res = unwrap!(visit.call(None, &[js_value]), self.errors);
        let new_value: napi::Result<Option<ValueOrVec<CssRule>>> =
          self.env.from_js_value(res).map(serde_detach::detach);
        match new_value {
          Ok(new_value) => match new_value {
            Some(ValueOrVec::Value(v)) => {
              rules.0[i] = v;
              i += 1;
            }
            Some(ValueOrVec::Vec(vec)) => {
              if vec.is_empty() {
                rules.0[i] = CssRule::Ignored;
                i += 1;
              } else {
                let len = vec.len();
                rules.0.splice(i..i + 1, vec);
                i += len;
              }
            }
            None => {
              i += 1;
            }
          },
          Err(err) => {
            self.errors.push(err);
            i += 1;
          }
        }
      }
    }

    rules.0.visit_children(self)
  }

  fn visit_declaration_block(&mut self, decls: &mut lightningcss::declaration::DeclarationBlock<'i>) {
<<<<<<< HEAD
    visit_property_list(
      &self.env,
      &mut decls.important_declarations,
      self.visit_property.as_ref(),
      &self.property_map,
      &mut self.errors,
    );
    visit_property_list(
      &self.env,
      &mut decls.declarations,
      self.visit_property.as_ref(),
      &self.property_map,
      &mut self.errors,
    );
=======
    if self.property_map.is_some() || self.visit_property.is_some() {
      visit_property_list(
        &self.env,
        &mut decls.important_declarations,
        self.visit_property.as_ref(),
        self.property_map.as_ref(),
        &mut self.errors,
      );
      visit_property_list(
        &self.env,
        &mut decls.declarations,
        self.visit_property.as_ref(),
        self.property_map.as_ref(),
        &mut self.errors,
      );
    }
>>>>>>> 6f49766f
    decls.important_declarations.visit_children(self);
    decls.declarations.visit_children(self);
  }

  fn visit_length(&mut self, length: &mut LengthValue) {
    visit(&self.env, length, &self.visit_length, &mut self.errors)
  }

  fn visit_angle(&mut self, angle: &mut lightningcss::values::angle::Angle) {
    visit(&self.env, angle, &self.visit_angle, &mut self.errors)
  }

  fn visit_ratio(&mut self, ratio: &mut lightningcss::values::ratio::Ratio) {
    visit(&self.env, ratio, &self.visit_ratio, &mut self.errors)
  }

  fn visit_resolution(&mut self, resolution: &mut lightningcss::values::resolution::Resolution) {
    visit(&self.env, resolution, &self.visit_resolution, &mut self.errors)
  }

  fn visit_time(&mut self, time: &mut lightningcss::values::time::Time) {
    visit(&self.env, time, &self.visit_time, &mut self.errors)
  }

  fn visit_color(&mut self, color: &mut lightningcss::values::color::CssColor) {
    visit(&self.env, color, &self.visit_color, &mut self.errors)
  }

  fn visit_image(&mut self, image: &mut lightningcss::values::image::Image<'i>) {
    visit(&self.env, image, &self.visit_image, &mut self.errors);
    image.visit_children(self)
  }

  fn visit_url(&mut self, url: &mut lightningcss::values::url::Url<'i>) {
    visit(&self.env, url, &self.visit_url, &mut self.errors)
  }

  fn visit_media_list(&mut self, media: &mut lightningcss::media_query::MediaList<'i>) {
    visit_list(
      &self.env,
      &mut media.media_queries,
      &self.visit_media_query,
      &mut self.errors,
    );
    media.visit_children(self)
  }

  fn visit_supports_condition(&mut self, condition: &mut lightningcss::rules::supports::SupportsCondition<'i>) {
    visit(&self.env, condition, &self.visit_supports_condition, &mut self.errors);
    condition.visit_children(self)
  }

  fn visit_variable(&mut self, var: &mut lightningcss::properties::custom::Variable<'i>) {
    visit(&self.env, var, &self.visit_variable, &mut self.errors);
    var.visit_children(self)
  }

  fn visit_custom_ident(&mut self, ident: &mut lightningcss::values::ident::CustomIdent) {
    visit(&self.env, ident, &self.visit_custom_ident, &mut self.errors);
  }

  fn visit_dashed_ident(&mut self, ident: &mut lightningcss::values::ident::DashedIdent) {
    visit(&self.env, ident, &self.visit_dashed_ident, &mut self.errors);
  }

  fn visit_function(&mut self, function: &mut lightningcss::properties::custom::Function<'i>) {
    visit(&self.env, function, &self.visit_function, &mut self.errors);
    function.visit_children(self)
  }

  fn visit_selector_list(&mut self, selectors: &mut lightningcss::selector::SelectorList<'i>) {
    if let Some(visit) = &self.visit_selector {
      let mut i = 0;
      while i < selectors.0.len() {
        let value = &selectors.0[i];

        let js_value = unwrap!(self.env.to_js_value(value), self.errors);
        let visit: JsFunction = unwrap!(self.env.get_reference_value_unchecked(visit), self.errors);
        let res = unwrap!(visit.call(None, &[js_value]), self.errors);
        let new_value: napi::Result<Option<ValueOrVec<Selector>>> =
          self.env.from_js_value(res).map(serde_detach::detach);
        match new_value {
          Ok(new_value) => match new_value {
            Some(ValueOrVec::Value(v)) => {
              selectors.0[i] = v;
              i += 1;
            }
            Some(ValueOrVec::Vec(vec)) => {
              if vec.is_empty() {
                selectors.0.remove(i);
              } else {
                let len = vec.len();
                let mut iter = vec.into_iter();
                selectors.0[i] = iter.next().unwrap();
                if len > 1 {
                  selectors.0.insert_many(i + 1, iter);
                }
                i += len;
              }
            }
            None => {
              i += 1;
            }
          },
          Err(err) => {
            self.errors.push(err);
            i += 1;
          }
        }
      }
    }
  }

  fn visit_token_list(&mut self, tokens: &mut lightningcss::properties::custom::TokenList<'i>) {
    visit_list(&self.env, &mut tokens.0, &self.visit_token, &mut self.errors);
    tokens.visit_children(self)
  }
}

fn visit<V: Serialize + Deserialize<'static>>(
  env: &Env,
  value: &mut V,
  visit: &Option<Ref<()>>,
  errors: &mut Vec<napi::Error>,
) {
  if let Some(visit) = visit {
    let js_value = unwrap!(env.to_js_value(value), errors);
    let visit: JsFunction = unwrap!(env.get_reference_value_unchecked(visit), errors);
    let res = unwrap!(visit.call(None, &[js_value]), errors);
    let new_value: napi::Result<Option<V>> = env.from_js_value(res).map(serde_detach::detach);
    match new_value {
      Ok(Some(new_value)) => *value = new_value,
      Ok(None) => {}
      Err(err) => errors.push(err),
    }
  }
}

fn visit_list<V: Serialize + Deserialize<'static>>(
  env: &Env,
  list: &mut Vec<V>,
  visit: &Option<Ref<()>>,
  errors: &mut Vec<napi::Error>,
) {
  if let Some(visit) = visit {
    let mut i = 0;
    while i < list.len() {
      let value = &list[i];
      let js_value = unwrap!(env.to_js_value(value), errors);
      let visit: JsFunction = unwrap!(env.get_reference_value_unchecked(visit), errors);
      let res = unwrap!(visit.call(None, &[js_value]), errors);
      let new_value: napi::Result<Option<ValueOrVec<V>>> = env.from_js_value(res).map(serde_detach::detach);
      match new_value {
        Ok(new_value) => match new_value {
          Some(ValueOrVec::Value(v)) => {
            list[i] = v;
            i += 1;
          }
          Some(ValueOrVec::Vec(vec)) => {
            if vec.is_empty() {
              list.remove(i);
            } else {
              let len = vec.len();
              list.splice(i..i + 1, vec);
              i += len;
            }
          }
          None => {
            i += 1;
          }
        },
        Err(err) => {
          errors.push(err);
          i += 1;
        }
      }
    }
  }
}

fn visit_property_list<'i>(
  env: &Env,
  list: &mut Vec<Property<'i>>,
  visit_property: Option<&Ref<()>>,
<<<<<<< HEAD
  property_map: &HashMap<PropertyId<'i>, Ref<()>>,
  errors: &mut Vec<napi::Error>,
) {
=======
  property_map: Option<&Ref<()>>,
  errors: &mut Vec<napi::Error>,
) {
  let property_map: Option<JsObject> = property_map.and_then(|p| env.get_reference_value_unchecked(&p).ok());
  let visit_property: Option<JsFunction> =
    visit_property.and_then(|visit| env.get_reference_value_unchecked::<JsFunction>(visit).ok());

>>>>>>> 6f49766f
  let mut i = 0;
  while i < list.len() {
    let value = &list[i];
    let js_value = unwrap!(env.to_js_value(value), errors);
<<<<<<< HEAD
    if let Some(visit) = property_map.get(&value.property_id()).or(visit_property) {
      let visit: JsFunction = unwrap!(env.get_reference_value_unchecked(visit), errors);
=======
    // Use a specific property visitor if available, or fall back to Property visitor.
    let visit = property_map
      .as_ref()
      .and_then(|m| m.get_named_property::<JsFunction>(value.property_id().name()).ok());
    if let Some(visit) = visit.as_ref().or(visit_property.as_ref()) {
>>>>>>> 6f49766f
      let res = unwrap!(visit.call(None, &[js_value]), errors);
      let new_value: napi::Result<Option<ValueOrVec<Property>>> = env.from_js_value(res).map(serde_detach::detach);
      match new_value {
        Ok(new_value) => match new_value {
          Some(ValueOrVec::Value(v)) => {
            list[i] = v;
            i += 1;
          }
          Some(ValueOrVec::Vec(vec)) => {
            if vec.is_empty() {
              list.remove(i);
            } else {
              let len = vec.len();
              list.splice(i..i + 1, vec);
              i += len;
            }
          }
          None => {
            i += 1;
          }
        },
        Err(err) => {
          errors.push(err);
          i += 1;
        }
      }
    }
  }
}

#[derive(serde::Serialize, serde::Deserialize)]
#[serde(untagged)]
enum ValueOrVec<V> {
  Value(V),
  Vec(Vec<V>),
}<|MERGE_RESOLUTION|>--- conflicted
+++ resolved
@@ -26,11 +26,7 @@
   visit_custom_media_rule: Option<Ref<()>>,
   visit_layer_rule: Option<Ref<()>>,
   visit_property_rule: Option<Ref<()>>,
-<<<<<<< HEAD
-  property_map: HashMap<PropertyId<'static>, Ref<()>>,
-=======
   property_map: Option<Ref<()>>,
->>>>>>> 6f49766f
   visit_container_rule: Option<Ref<()>>,
   visit_property: Option<Ref<()>>,
   visit_length: Option<Ref<()>>,
@@ -65,10 +61,6 @@
           drop(v.unref(self.env));
         }
       };
-    }
-
-    for val in self.property_map.values_mut() {
-      drop(val.unref(self.env));
     }
 
     drop!(visit_rule);
@@ -123,32 +115,12 @@
       }};
     }
 
-<<<<<<< HEAD
-    let mut property_map = HashMap::new();
-    if let Ok(obj) = visitor.get_named_property::<JsObject>("Property") {
-      for key in obj.get_property_names() {
-        if let Ok(val) = obj
-          .get_property::<_, JsFunction>(&key)
-          .and_then(|val| env.create_reference(val))
-        {
-          if let Ok(s) = key.coerce_to_string().and_then(|s| s.into_utf8()) {
-            if let Ok(s) = s.into_owned() {
-              let property_id = PropertyId::from(CowArcStr::from(s));
-              property_map.insert(property_id, val);
-              types |= VisitTypes::PROPERTIES;
-            }
-          }
-        }
-      }
-    }
-=======
     let property_map = if let Ok(obj) = visitor.get_named_property::<JsObject>("Property") {
       types |= VisitTypes::PROPERTIES;
       env.create_reference(obj).ok()
     } else {
       None
     };
->>>>>>> 6f49766f
 
     Self {
       env,
@@ -290,22 +262,6 @@
   }
 
   fn visit_declaration_block(&mut self, decls: &mut lightningcss::declaration::DeclarationBlock<'i>) {
-<<<<<<< HEAD
-    visit_property_list(
-      &self.env,
-      &mut decls.important_declarations,
-      self.visit_property.as_ref(),
-      &self.property_map,
-      &mut self.errors,
-    );
-    visit_property_list(
-      &self.env,
-      &mut decls.declarations,
-      self.visit_property.as_ref(),
-      &self.property_map,
-      &mut self.errors,
-    );
-=======
     if self.property_map.is_some() || self.visit_property.is_some() {
       visit_property_list(
         &self.env,
@@ -322,7 +278,6 @@
         &mut self.errors,
       );
     }
->>>>>>> 6f49766f
     decls.important_declarations.visit_children(self);
     decls.declarations.visit_children(self);
   }
@@ -507,11 +462,6 @@
   env: &Env,
   list: &mut Vec<Property<'i>>,
   visit_property: Option<&Ref<()>>,
-<<<<<<< HEAD
-  property_map: &HashMap<PropertyId<'i>, Ref<()>>,
-  errors: &mut Vec<napi::Error>,
-) {
-=======
   property_map: Option<&Ref<()>>,
   errors: &mut Vec<napi::Error>,
 ) {
@@ -519,21 +469,15 @@
   let visit_property: Option<JsFunction> =
     visit_property.and_then(|visit| env.get_reference_value_unchecked::<JsFunction>(visit).ok());
 
->>>>>>> 6f49766f
   let mut i = 0;
   while i < list.len() {
     let value = &list[i];
     let js_value = unwrap!(env.to_js_value(value), errors);
-<<<<<<< HEAD
-    if let Some(visit) = property_map.get(&value.property_id()).or(visit_property) {
-      let visit: JsFunction = unwrap!(env.get_reference_value_unchecked(visit), errors);
-=======
     // Use a specific property visitor if available, or fall back to Property visitor.
     let visit = property_map
       .as_ref()
       .and_then(|m| m.get_named_property::<JsFunction>(value.property_id().name()).ok());
     if let Some(visit) = visit.as_ref().or(visit_property.as_ref()) {
->>>>>>> 6f49766f
       let res = unwrap!(visit.call(None, &[js_value]), errors);
       let new_value: napi::Result<Option<ValueOrVec<Property>>> = env.from_js_value(res).map(serde_detach::detach);
       match new_value {
