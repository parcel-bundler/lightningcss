--- conflicted
+++ resolved
@@ -32,14 +32,10 @@
 bundler = ["dashmap", "rayon"]
 cli = ["clap", "serde_json", "browserslist", "jemallocator"]
 grid = []
-<<<<<<< HEAD
-serde = ["smallvec/serde", "cssparser/serde", "parcel_selectors/serde"]
+nodejs = ["dep:serde"]
+serde = ["dep:serde", "smallvec/serde", "cssparser/serde", "parcel_selectors/serde"]
 jsonschema = ["schemars", "serde", "parcel_selectors/jsonschema"]
-=======
-nodejs = ["dep:serde"]
-serde = ["dep:serde", "smallvec/serde", "cssparser/serde"]
 visitor = ["lightningcss-derive"]
->>>>>>> 560b784e
 
 [dependencies]
 serde = { version = "1.0.123", features = ["derive"], optional = true }
@@ -59,12 +55,8 @@
 rayon = { version = "1.5.1", optional = true }
 dashmap = { version = "5.0.0", optional = true }
 serde_json = { version = "1.0.78", optional = true }
-<<<<<<< HEAD
-lightningcss-derive = { version = "1.0.0-alpha.35", path = "./derive" }
+lightningcss-derive = { version = "1.0.0-alpha.35", path = "./derive", optional = true }
 schemars = { version = "*", features = ["smallvec"], optional = true }
-=======
-lightningcss-derive = { version = "1.0.0-alpha.35", path = "./derive", optional = true }
->>>>>>> 560b784e
 
 [target.'cfg(target_os = "macos")'.dependencies]
 jemallocator = { version = "0.3.2", features = ["disable_initial_exec_tls"], optional = true }
