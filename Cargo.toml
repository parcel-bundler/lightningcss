[workspace]
members = [
  "node",
  "selectors",
  "c",
  "derive"
]

[package]
authors = ["Devon Govett <devongovett@gmail.com>"]
name = "lightningcss"
version = "1.0.0-alpha.38"
description = "A CSS parser, transformer, and minifier"
license = "MPL-2.0"
edition = "2021"
keywords = [ "CSS", "minifier", "Parcel" ]
repository = "https://github.com/parcel-bundler/lightningcss"

[[bin]]
name = "lightningcss"
path = "src/main.rs"
required-features = ["cli"]

[lib]
name = "lightningcss"
path = "src/lib.rs"
crate-type = ["rlib"]

[features]
default = ["bundler", "grid"]
browserslist = ["browserslist-rs"]
bundler = ["dashmap", "rayon"]
cli = ["clap", "serde_json", "browserslist", "jemallocator"]
grid = []
serde = ["smallvec/serde", "cssparser/serde"]

[dependencies]
serde = { version = "1.0.123", features = ["derive"] }
cssparser = "0.29.1"
parcel_selectors = { version = "0.24.9", path = "./selectors" }
itertools = "0.10.1"
smallvec = { version = "1.7.0", features = ["union"] }
bitflags = "1.3.2"
parcel_sourcemap = { version = "2.1.1", features = ["json"] }
data-encoding = "2.3.2"
lazy_static = "1.4.0"
const-str = "0.3.1"
pathdiff = "0.2.1"
# CLI deps
clap = { version = "3.0.6", features = ["derive"], optional = true }
browserslist-rs = { version = "0.7.0", optional = true }
rayon = { version = "1.5.1", optional = true }
dashmap = { version = "5.0.0", optional = true }
serde_json = { version = "1.0.78", optional = true }
lightningcss-derive = { version = "1.0.0-alpha.35", path = "./derive" }
schemars = { version = "*", features = ["smallvec"], optional = true }

[target.'cfg(target_os = "macos")'.dependencies]
jemallocator = { version = "0.3.2", features = ["disable_initial_exec_tls"], optional = true }

[dev-dependencies]
indoc = "1.0.3"
assert_cmd = "2.0"
assert_fs = "1.0"
predicates = "2.1"
serde_json = "1"

<<<<<<< HEAD
[features]
default = ["grid"]
browserslist = ["browserslist-rs"]
cli = ["clap", "serde_json", "browserslist", "jemallocator"]
grid = []
serde = ["smallvec/serde", "cssparser/serde", "parcel_selectors/serde"]
jsonschema = ["schemars", "serde", "parcel_selectors/jsonschema"]

=======
>>>>>>> fc3e08a2
[[test]]
name = "cli_integration_tests"
path = "tests/cli_integration_tests.rs"
required-features = ["cli"]

[profile.release]
lto = true
codegen-units = 1
panic = 'abort'<|MERGE_RESOLUTION|>--- conflicted
+++ resolved
@@ -32,7 +32,8 @@
 bundler = ["dashmap", "rayon"]
 cli = ["clap", "serde_json", "browserslist", "jemallocator"]
 grid = []
-serde = ["smallvec/serde", "cssparser/serde"]
+serde = ["smallvec/serde", "cssparser/serde", "parcel_selectors/serde"]
+jsonschema = ["schemars", "serde", "parcel_selectors/jsonschema"]
 
 [dependencies]
 serde = { version = "1.0.123", features = ["derive"] }
@@ -65,17 +66,6 @@
 predicates = "2.1"
 serde_json = "1"
 
-<<<<<<< HEAD
-[features]
-default = ["grid"]
-browserslist = ["browserslist-rs"]
-cli = ["clap", "serde_json", "browserslist", "jemallocator"]
-grid = []
-serde = ["smallvec/serde", "cssparser/serde", "parcel_selectors/serde"]
-jsonschema = ["schemars", "serde", "parcel_selectors/jsonschema"]
-
-=======
->>>>>>> fc3e08a2
 [[test]]
 name = "cli_integration_tests"
 path = "tests/cli_integration_tests.rs"
