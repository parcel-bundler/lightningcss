--- conflicted
+++ resolved
@@ -84,26 +84,16 @@
 #[cfg_attr(feature = "jsonschema", derive(schemars::JsonSchema))]
 pub enum SupportsCondition<'i> {
   /// A `not` expression.
-<<<<<<< HEAD
-  #[skip_type]
+  #[cfg_attr(feature = "visitor", skip_type)]
   #[cfg_attr(feature = "serde", serde(with = "ValueWrapper::<Box<SupportsCondition>>"))]
   Not(Box<SupportsCondition<'i>>),
   /// An `and` expression.
-  #[skip_type]
+  #[cfg_attr(feature = "visitor", skip_type)]
   #[cfg_attr(feature = "serde", serde(with = "ValueWrapper::<Vec<SupportsCondition>>"))]
   And(Vec<SupportsCondition<'i>>),
   /// An `or` expression.
-  #[skip_type]
+  #[cfg_attr(feature = "visitor", skip_type)]
   #[cfg_attr(feature = "serde", serde(with = "ValueWrapper::<Vec<SupportsCondition>>"))]
-=======
-  #[cfg_attr(feature = "visitor", skip_type)]
-  Not(Box<SupportsCondition<'i>>),
-  /// An `and` expression.
-  #[cfg_attr(feature = "visitor", skip_type)]
-  And(Vec<SupportsCondition<'i>>),
-  /// An `or` expression.
-  #[cfg_attr(feature = "visitor", skip_type)]
->>>>>>> 560b784e
   Or(Vec<SupportsCondition<'i>>),
   /// A declaration to evaluate.
   Declaration {
@@ -118,12 +108,8 @@
   Selector(CowArcStr<'i>),
   // FontTechnology()
   /// A parenthesized expression.
-<<<<<<< HEAD
-  #[skip_type]
+  #[cfg_attr(feature = "visitor", skip_type)]
   #[cfg_attr(feature = "serde", serde(with = "ValueWrapper::<Box<SupportsCondition>>"))]
-=======
-  #[cfg_attr(feature = "visitor", skip_type)]
->>>>>>> 560b784e
   Parens(Box<SupportsCondition<'i>>),
   /// An unknown condition.
   #[cfg_attr(feature = "serde", serde(with = "ValueWrapper::<CowArcStr>"))]
