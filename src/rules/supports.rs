//! The `@supports` rule.

use super::Location;
use super::{CssRuleList, MinifyContext};
use crate::error::{MinifyError, ParserError, PrinterError};
use crate::printer::Printer;
use crate::rules::{StyleContext, ToCssWithContext};
use crate::traits::{Parse, ToCss};
use crate::values::string::CowArcStr;
use cssparser::*;

/// A [@supports](https://drafts.csswg.org/css-conditional-3/#at-supports) rule.
#[derive(Debug, PartialEq, Clone)]
<<<<<<< HEAD
pub struct SupportsRule<'i, T> {
  pub condition: SupportsCondition<'i>,
  pub rules: CssRuleList<'i, T>,
  pub loc: Location
}

impl<'i, T> SupportsRule<'i, T> {
  pub(crate) fn minify(&mut self, context: &mut MinifyContext<'_, 'i>, parent_is_unused: bool) -> Result<(), MinifyError> {
=======
#[cfg_attr(feature = "serde", derive(serde::Serialize, serde::Deserialize))]
pub struct SupportsRule<'i> {
  /// The supports condition.
  #[cfg_attr(feature = "serde", serde(borrow))]
  pub condition: SupportsCondition<'i>,
  /// The rules within the `@supports` rule.
  pub rules: CssRuleList<'i>,
  /// The location of the rule in the source file.
  pub loc: Location,
}

impl<'i> SupportsRule<'i> {
  pub(crate) fn minify(
    &mut self,
    context: &mut MinifyContext<'_, 'i>,
    parent_is_unused: bool,
  ) -> Result<(), MinifyError> {
>>>>>>> 6dc3ca07
    self.rules.minify(context, parent_is_unused)
  }
}

<<<<<<< HEAD
impl<'a, 'i, T: cssparser::ToCss> ToCssWithContext<'a, 'i, T> for SupportsRule<'i, T> {
  fn to_css_with_context<W>(&self, dest: &mut Printer<W>, context: Option<&StyleContext<'a, 'i, T>>) -> Result<(), PrinterError> where W: std::fmt::Write {
=======
impl<'a, 'i> ToCssWithContext<'a, 'i> for SupportsRule<'i> {
  fn to_css_with_context<W>(
    &self,
    dest: &mut Printer<W>,
    context: Option<&StyleContext<'a, 'i>>,
  ) -> Result<(), PrinterError>
  where
    W: std::fmt::Write,
  {
>>>>>>> 6dc3ca07
    dest.add_mapping(self.loc);
    dest.write_str("@supports ")?;
    self.condition.to_css(dest)?;
    dest.whitespace()?;
    dest.write_char('{')?;
    dest.indent();
    dest.newline()?;
    self.rules.to_css_with_context(dest, context)?;
    dest.dedent();
    dest.newline()?;
    dest.write_char('}')
  }
}

/// A [`<supports-condition>`](https://drafts.csswg.org/css-conditional-3/#typedef-supports-condition),
/// as used in the `@supports` and `@import` rules.
#[derive(Debug, PartialEq, Clone)]
#[cfg_attr(
  feature = "serde",
  derive(serde::Serialize, serde::Deserialize),
  serde(tag = "type", content = "value", rename_all = "kebab-case")
)]
pub enum SupportsCondition<'i> {
  /// A `not` expression.
  Not(Box<SupportsCondition<'i>>),
  /// An `and` expression.
  And(Vec<SupportsCondition<'i>>),
  /// An `or` expression.
  Or(Vec<SupportsCondition<'i>>),
  /// A declaration to evaluate.
  #[cfg_attr(feature = "serde", serde(borrow))]
  Declaration(CowArcStr<'i>),
  /// A selector to evaluate.
  Selector(CowArcStr<'i>),
  // FontTechnology()
  /// A parenthesized expression.
  Parens(Box<SupportsCondition<'i>>),
  /// An unknown condition.
  Unknown(CowArcStr<'i>),
}

impl<'i> SupportsCondition<'i> {
  /// Combines the given supports condition into this one with an `and` expression.
  pub fn and(&mut self, b: &SupportsCondition<'i>) {
    if let SupportsCondition::And(a) = self {
      if !a.contains(&b) {
        a.push(b.clone());
      }
    } else if self != b {
      *self = SupportsCondition::Parens(Box::new(SupportsCondition::And(vec![self.clone(), b.clone()])))
    }
  }

  /// Combines the given supports condition into this one with an `or` expression.
  pub fn or(&mut self, b: &SupportsCondition<'i>) {
    if let SupportsCondition::Or(a) = self {
      if !a.contains(&b) {
        a.push(b.clone());
      }
    } else if self != b {
      *self = SupportsCondition::Parens(Box::new(SupportsCondition::Or(vec![self.clone(), b.clone()])))
    }
  }
}

impl<'i> Parse<'i> for SupportsCondition<'i> {
  fn parse<'t>(input: &mut Parser<'i, 't>) -> Result<Self, ParseError<'i, ParserError<'i>>> {
    if input.try_parse(|input| input.expect_ident_matching("not")).is_ok() {
      let in_parens = Self::parse_in_parens(input)?;
      return Ok(SupportsCondition::Not(Box::new(in_parens)));
    }

    let in_parens = Self::parse_in_parens(input)?;
    let mut expected_type = None;
    let mut conditions = Vec::new();

    loop {
      let condition = input.try_parse(|input| {
        let location = input.current_source_location();
        let s = input.expect_ident()?;
        let found_type = match_ignore_ascii_case! { &s,
          "and" => 1,
          "or" => 2,
          _ => return Err(location.new_unexpected_token_error(
            cssparser::Token::Ident(s.clone())
          ))
        };

        if let Some(expected) = expected_type {
          if found_type != expected {
            return Err(location.new_unexpected_token_error(cssparser::Token::Ident(s.clone())));
          }
        } else {
          expected_type = Some(found_type);
        }

        Self::parse_in_parens(input)
      });

      if let Ok(condition) = condition {
        if conditions.is_empty() {
          conditions.push(in_parens.clone())
        }
        conditions.push(condition)
      } else {
        break;
      }
    }

    match expected_type {
      Some(1) => Ok(SupportsCondition::And(conditions)),
      Some(2) => Ok(SupportsCondition::Or(conditions)),
      _ => Ok(in_parens),
    }
  }
}

impl<'i> SupportsCondition<'i> {
  fn parse_in_parens<'t>(input: &mut Parser<'i, 't>) -> Result<Self, ParseError<'i, ParserError<'i>>> {
    input.skip_whitespace();
    let location = input.current_source_location();
    let pos = input.position();
    match input.next()? {
      Token::Function(ref f) => {
        match_ignore_ascii_case! { &*f,
          "selector" => {
            let res = input.try_parse(|input| {
              input.parse_nested_block(|input| {
                let pos = input.position();
                input.expect_no_error_token()?;
                Ok(SupportsCondition::Selector(input.slice_from(pos).into()))
              })
            });
            if res.is_ok() {
              return res
            }
          },
          _ => {}
        }
      }
      Token::ParenthesisBlock => {
        let res = input.try_parse(|input| {
          input.parse_nested_block(|input| {
            if let Ok(condition) = input.try_parse(SupportsCondition::parse) {
              return Ok(SupportsCondition::Parens(Box::new(condition)));
            }

            Self::parse_declaration(input)
          })
        });
        if res.is_ok() {
          return res;
        }
      }
      t => return Err(location.new_unexpected_token_error(t.clone())),
    };

    input.parse_nested_block(|input| input.expect_no_error_token().map_err(|err| err.into()))?;
    Ok(SupportsCondition::Unknown(input.slice_from(pos).into()))
  }

  pub(crate) fn parse_declaration<'t>(
    input: &mut Parser<'i, 't>,
  ) -> Result<Self, ParseError<'i, ParserError<'i>>> {
    let pos = input.position();
    input.expect_ident()?;
    input.expect_colon()?;
    input.expect_no_error_token()?;
    Ok(SupportsCondition::Declaration(input.slice_from(pos).into()))
  }
}

impl<'i> ToCss for SupportsCondition<'i> {
  fn to_css<W>(&self, dest: &mut Printer<W>) -> Result<(), PrinterError>
  where
    W: std::fmt::Write,
  {
    match self {
      SupportsCondition::Not(condition) => {
        dest.write_str("not ")?;
        condition.to_css(dest)
      }
      SupportsCondition::And(conditions) => {
        let mut first = true;
        for condition in conditions {
          if first {
            first = false;
          } else {
            dest.write_str(" and ")?;
          }
          condition.to_css(dest)?;
        }
        Ok(())
      }
      SupportsCondition::Or(conditions) => {
        let mut first = true;
        for condition in conditions {
          if first {
            first = false;
          } else {
            dest.write_str(" or ")?;
          }
          condition.to_css(dest)?;
        }
        Ok(())
      }
      SupportsCondition::Parens(condition) => {
        dest.write_char('(')?;
        condition.to_css(dest)?;
        dest.write_char(')')
      }
      SupportsCondition::Declaration(decl) => {
        dest.write_char('(')?;
        dest.write_str(&decl)?;
        dest.write_char(')')
      }
      SupportsCondition::Selector(sel) => {
        dest.write_str("selector(")?;
        dest.write_str(sel)?;
        dest.write_char(')')
      }
      SupportsCondition::Unknown(unknown) => dest.write_str(&unknown),
    }
  }
}<|MERGE_RESOLUTION|>--- conflicted
+++ resolved
@@ -11,52 +11,36 @@
 
 /// A [@supports](https://drafts.csswg.org/css-conditional-3/#at-supports) rule.
 #[derive(Debug, PartialEq, Clone)]
-<<<<<<< HEAD
+#[cfg_attr(feature = "serde", derive(serde::Serialize, serde::Deserialize))]
 pub struct SupportsRule<'i, T> {
-  pub condition: SupportsCondition<'i>,
-  pub rules: CssRuleList<'i, T>,
-  pub loc: Location
-}
-
-impl<'i, T> SupportsRule<'i, T> {
-  pub(crate) fn minify(&mut self, context: &mut MinifyContext<'_, 'i>, parent_is_unused: bool) -> Result<(), MinifyError> {
-=======
-#[cfg_attr(feature = "serde", derive(serde::Serialize, serde::Deserialize))]
-pub struct SupportsRule<'i> {
   /// The supports condition.
   #[cfg_attr(feature = "serde", serde(borrow))]
   pub condition: SupportsCondition<'i>,
   /// The rules within the `@supports` rule.
-  pub rules: CssRuleList<'i>,
+  pub rules: CssRuleList<'i, T>,
   /// The location of the rule in the source file.
   pub loc: Location,
 }
 
-impl<'i> SupportsRule<'i> {
+impl<'i, T> SupportsRule<'i, T> {
   pub(crate) fn minify(
     &mut self,
     context: &mut MinifyContext<'_, 'i>,
     parent_is_unused: bool,
   ) -> Result<(), MinifyError> {
->>>>>>> 6dc3ca07
     self.rules.minify(context, parent_is_unused)
   }
 }
 
-<<<<<<< HEAD
-impl<'a, 'i, T: cssparser::ToCss> ToCssWithContext<'a, 'i, T> for SupportsRule<'i, T> {
-  fn to_css_with_context<W>(&self, dest: &mut Printer<W>, context: Option<&StyleContext<'a, 'i, T>>) -> Result<(), PrinterError> where W: std::fmt::Write {
-=======
-impl<'a, 'i> ToCssWithContext<'a, 'i> for SupportsRule<'i> {
+impl<'a, 'i, T: ToCss> ToCssWithContext<'a, 'i, T> for SupportsRule<'i, T> {
   fn to_css_with_context<W>(
     &self,
     dest: &mut Printer<W>,
-    context: Option<&StyleContext<'a, 'i>>,
+    context: Option<&StyleContext<'a, 'i, T>>,
   ) -> Result<(), PrinterError>
   where
     W: std::fmt::Write,
   {
->>>>>>> 6dc3ca07
     dest.add_mapping(self.loc);
     dest.write_str("@supports ")?;
     self.condition.to_css(dest)?;
