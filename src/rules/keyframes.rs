//! The `@keyframes` rule.

use super::supports::SupportsRule;
use super::MinifyContext;
use super::{CssRule, CssRuleList, Location};
use crate::context::DeclarationContext;
use crate::declaration::DeclarationBlock;
use crate::error::{ParserError, PrinterError};
use crate::parser::ParserOptions;
use crate::printer::Printer;
use crate::properties::custom::{CustomProperty, UnparsedProperty};
use crate::properties::Property;
use crate::targets::Browsers;
use crate::traits::{Parse, ToCss};
use crate::values::color::ColorFallbackKind;
use crate::values::ident::CustomIdent;
use crate::values::percentage::Percentage;
use crate::vendor_prefix::VendorPrefix;
use cssparser::*;

/// A [@keyframes](https://drafts.csswg.org/css-animations/#keyframes) rule.
#[derive(Debug, PartialEq, Clone)]
#[cfg_attr(feature = "serde", derive(serde::Serialize, serde::Deserialize))]
pub struct KeyframesRule<'i> {
  /// The animation name.
  #[cfg_attr(feature = "serde", serde(borrow))]
  pub name: CustomIdent<'i>,
  /// A list of keyframes in the animation.
  pub keyframes: Vec<Keyframe<'i>>,
  /// A vendor prefix for the rule, e.g. `@-webkit-keyframes`.
  pub vendor_prefix: VendorPrefix,
  /// The location of the rule in the source file.
  pub loc: Location,
}

impl<'i> KeyframesRule<'i> {
  pub(crate) fn minify(&mut self, context: &mut MinifyContext<'_, 'i>) {
    context.handler_context.context = DeclarationContext::Keyframes;

    for keyframe in &mut self.keyframes {
      keyframe
        .declarations
        .minify(context.handler, context.important_handler, context.handler_context)
    }

    context.handler_context.context = DeclarationContext::None;
  }

  pub(crate) fn get_fallbacks(&mut self, targets: Browsers) -> Vec<CssRule<'i>> {
    let mut fallbacks = ColorFallbackKind::empty();
    for keyframe in &self.keyframes {
      for property in &keyframe.declarations.declarations {
        match property {
          Property::Custom(CustomProperty { value, .. }) | Property::Unparsed(UnparsedProperty { value, .. }) => {
            fallbacks |= value.get_necessary_fallbacks(targets);
          }
          _ => {}
        }
      }
    }

    let mut res = Vec::new();
    let lowest_fallback = fallbacks.lowest();
    fallbacks.remove(lowest_fallback);

    if fallbacks.contains(ColorFallbackKind::P3) {
      res.push(self.get_fallback(ColorFallbackKind::P3));
    }

    if fallbacks.contains(ColorFallbackKind::LAB)
      || (!lowest_fallback.is_empty() && lowest_fallback != ColorFallbackKind::LAB)
    {
      res.push(self.get_fallback(ColorFallbackKind::LAB));
    }

    if !lowest_fallback.is_empty() {
      for keyframe in &mut self.keyframes {
        for property in &mut keyframe.declarations.declarations {
          match property {
            Property::Custom(CustomProperty { value, .. })
            | Property::Unparsed(UnparsedProperty { value, .. }) => {
              *value = value.get_fallback(lowest_fallback);
            }
            _ => {}
          }
        }
      }
    }

    res
  }

  fn get_fallback(&self, kind: ColorFallbackKind) -> CssRule<'i> {
    let keyframes = self
      .keyframes
      .iter()
      .map(|keyframe| Keyframe {
        selectors: keyframe.selectors.clone(),
        declarations: DeclarationBlock {
          important_declarations: vec![],
          declarations: keyframe
            .declarations
            .declarations
            .iter()
            .map(|property| match property {
              Property::Custom(custom) => Property::Custom(CustomProperty {
                name: custom.name.clone(),
                value: custom.value.get_fallback(kind),
              }),
              Property::Unparsed(unparsed) => Property::Unparsed(UnparsedProperty {
                property_id: unparsed.property_id.clone(),
                value: unparsed.value.get_fallback(kind),
              }),
              _ => property.clone(),
            })
            .collect(),
        },
      })
      .collect();

    CssRule::Supports(SupportsRule {
      condition: kind.supports_condition(),
      rules: CssRuleList(vec![CssRule::Keyframes(KeyframesRule {
        name: self.name.clone(),
        keyframes,
        vendor_prefix: self.vendor_prefix,
        loc: self.loc.clone(),
      })]),
      loc: self.loc.clone(),
    })
  }
}

impl<'i> ToCss for KeyframesRule<'i> {
  fn to_css<W>(&self, dest: &mut Printer<W>) -> Result<(), PrinterError>
  where
    W: std::fmt::Write,
  {
    dest.add_mapping(self.loc);
    let mut first_rule = true;
    macro_rules! write_prefix {
      ($prefix: ident) => {
        if self.vendor_prefix.contains(VendorPrefix::$prefix) {
          #[allow(unused_assignments)]
          if first_rule {
            first_rule = false;
          } else {
            if !dest.minify {
              dest.write_char('\n')?; // no indent
            }
            dest.newline()?;
          }
          dest.write_char('@')?;
          VendorPrefix::$prefix.to_css(dest)?;
          dest.write_str("keyframes ")?;
          self.name.to_css(dest)?;
          dest.whitespace()?;
          dest.write_char('{')?;
          dest.indent();
          let mut first = true;
          for keyframe in &self.keyframes {
            if first {
              first = false;
            } else if !dest.minify {
              dest.write_char('\n')?; // no indent
            }
            dest.newline()?;
            keyframe.to_css(dest)?;
          }
          dest.dedent();
          dest.newline()?;
          dest.write_char('}')?;
        }
      };
    }

    write_prefix!(WebKit);
    write_prefix!(Moz);
    write_prefix!(O);
    write_prefix!(None);
    Ok(())
  }
}

/// A [keyframe selector](https://drafts.csswg.org/css-animations/#typedef-keyframe-selector)
/// within an `@keyframes` rule.
<<<<<<< HEAD
#[derive(Debug, Clone)]
=======
#[derive(Debug, PartialEq, Clone)]
#[cfg_attr(
  feature = "serde",
  derive(serde::Serialize, serde::Deserialize),
  serde(tag = "type", content = "value", rename_all = "kebab-case")
)]
>>>>>>> 9b4de9e0
pub enum KeyframeSelector {
  /// An explicit percentage.
  Percentage(Percentage),
  /// The `from` keyword. Equivalent to 0%.
  From,
  /// The `to` keyword. Equivalent to 100%.
  To,
}

impl<'i> Parse<'i> for KeyframeSelector {
  fn parse<'t>(input: &mut Parser<'i, 't>) -> Result<Self, ParseError<'i, ParserError<'i>>> {
    if let Ok(val) = input.try_parse(Percentage::parse) {
      return Ok(KeyframeSelector::Percentage(val));
    }

    let location = input.current_source_location();
    let ident = input.expect_ident()?;
    match_ignore_ascii_case! { &*ident,
      "from" => Ok(KeyframeSelector::From),
      "to" => Ok(KeyframeSelector::To),
      _ => Err(location.new_unexpected_token_error(
        cssparser::Token::Ident(ident.clone())
      ))
    }
  }
}

impl ToCss for KeyframeSelector {
  fn to_css<W>(&self, dest: &mut Printer<W>) -> Result<(), PrinterError>
  where
    W: std::fmt::Write,
  {
    match self {
      KeyframeSelector::Percentage(p) => {
        if dest.minify && *p == Percentage(1.0) {
          dest.write_str("to")
        } else {
          p.to_css(dest)
        }
      }
      KeyframeSelector::From => {
        if dest.minify {
          dest.write_str("0%")
        } else {
          dest.write_str("from")
        }
      }
      KeyframeSelector::To => dest.write_str("to"),
    }
  }
}

impl PartialEq for KeyframeSelector {
  fn eq(&self, other: &Self) -> bool {
    use KeyframeSelector::*;
    match (self, other) {
      (From, From) => true,
      (To, To) => true,
      (From, Percentage(p)) | (Percentage(p), From) => p.0 == 0.0,
      (To, Percentage(p)) | (Percentage(p), To) => p.0 == 1.0,
      (Percentage(a), Percentage(b)) => a == b,
      _ => false,
    }
  }
}

/// An individual keyframe within an `@keyframes` rule.
///
/// See [KeyframesRule](KeyframesRule).
#[derive(Debug, PartialEq, Clone)]
#[cfg_attr(feature = "serde", derive(serde::Serialize, serde::Deserialize))]
pub struct Keyframe<'i> {
  /// A list of keyframe selectors to associate with the declarations in this keyframe.
  pub selectors: Vec<KeyframeSelector>,
  /// The declarations for this keyframe.
  #[cfg_attr(feature = "serde", serde(borrow))]
  pub declarations: DeclarationBlock<'i>,
}

impl<'i> ToCss for Keyframe<'i> {
  fn to_css<W>(&self, dest: &mut Printer<W>) -> Result<(), PrinterError>
  where
    W: std::fmt::Write,
  {
    let mut first = true;
    for selector in &self.selectors {
      if !first {
        dest.delim(',', false)?;
      }
      first = false;
      selector.to_css(dest)?;
    }

    self.declarations.to_css_block(dest)
  }
}

impl<'i> Parse<'i> for Keyframe<'i> {
  fn parse<'t>(input: &mut Parser<'i, 't>) -> Result<Self, ParseError<'i, ParserError<'i>>> {
    parse_one_rule(input, &mut KeyframeListParser)
  }
}

pub(crate) struct KeyframeListParser;

impl<'a, 'i> AtRuleParser<'i> for KeyframeListParser {
  type Prelude = ();
  type AtRule = Keyframe<'i>;
  type Error = ParserError<'i>;
}

impl<'a, 'i> QualifiedRuleParser<'i> for KeyframeListParser {
  type Prelude = Vec<KeyframeSelector>;
  type QualifiedRule = Keyframe<'i>;
  type Error = ParserError<'i>;

  fn parse_prelude<'t>(
    &mut self,
    input: &mut Parser<'i, 't>,
  ) -> Result<Self::Prelude, ParseError<'i, ParserError<'i>>> {
    input.parse_comma_separated(KeyframeSelector::parse)
  }

  fn parse_block<'t>(
    &mut self,
    selectors: Self::Prelude,
    _: &ParserState,
    input: &mut Parser<'i, 't>,
  ) -> Result<Self::QualifiedRule, ParseError<'i, ParserError<'i>>> {
    // For now there are no options that apply within @keyframes
    let options = ParserOptions::default();
    Ok(Keyframe {
      selectors,
      declarations: DeclarationBlock::parse(input, &options)?,
    })
  }
}<|MERGE_RESOLUTION|>--- conflicted
+++ resolved
@@ -184,16 +184,12 @@
 
 /// A [keyframe selector](https://drafts.csswg.org/css-animations/#typedef-keyframe-selector)
 /// within an `@keyframes` rule.
-<<<<<<< HEAD
 #[derive(Debug, Clone)]
-=======
-#[derive(Debug, PartialEq, Clone)]
 #[cfg_attr(
   feature = "serde",
   derive(serde::Serialize, serde::Deserialize),
   serde(tag = "type", content = "value", rename_all = "kebab-case")
 )]
->>>>>>> 9b4de9e0
 pub enum KeyframeSelector {
   /// An explicit percentage.
   Percentage(Percentage),
