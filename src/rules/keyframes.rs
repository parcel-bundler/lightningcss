--- conflicted
+++ resolved
@@ -22,19 +22,14 @@
 use cssparser::*;
 
 /// A [@keyframes](https://drafts.csswg.org/css-animations/#keyframes) rule.
-<<<<<<< HEAD
-#[derive(Debug, PartialEq, Clone, Visit)]
+#[derive(Debug, PartialEq, Clone)]
+#[cfg_attr(feature = "visitor", derive(Visit))]
 #[cfg_attr(
   feature = "serde",
   derive(serde::Serialize, serde::Deserialize),
   serde(rename_all = "camelCase")
 )]
 #[cfg_attr(feature = "jsonschema", derive(schemars::JsonSchema))]
-=======
-#[derive(Debug, PartialEq, Clone)]
-#[cfg_attr(feature = "visitor", derive(Visit))]
-#[cfg_attr(feature = "serde", derive(serde::Serialize, serde::Deserialize))]
->>>>>>> 560b784e
 pub struct KeyframesRule<'i> {
   /// The animation name.
   /// <keyframes-name> = <custom-ident> | <string>
@@ -51,19 +46,14 @@
 }
 
 /// KeyframesName
-<<<<<<< HEAD
-#[derive(Debug, Clone, PartialEq, Eq, Hash, Visit)]
+#[derive(Debug, Clone, PartialEq, Eq, Hash)]
+#[cfg_attr(feature = "visitor", derive(Visit))]
 #[cfg_attr(
   feature = "serde",
   derive(serde::Serialize, serde::Deserialize),
   serde(tag = "type", content = "value", rename_all = "kebab-case")
 )]
 #[cfg_attr(feature = "jsonschema", derive(schemars::JsonSchema))]
-=======
-#[derive(Debug, Clone, PartialEq, Eq, Hash)]
-#[cfg_attr(feature = "visitor", derive(Visit))]
-#[cfg_attr(feature = "serde", derive(serde::Serialize, serde::Deserialize))]
->>>>>>> 560b784e
 pub enum KeyframesName<'i> {
   /// `<custom-ident>` of a `@keyframes` name.
   #[cfg_attr(feature = "serde", serde(borrow))]
