//! Style rules.

<<<<<<< HEAD
use std::collections::HashMap;
=======
use std::ops::Range;
>>>>>>> 9b4de9e0

use super::Location;
use super::MinifyContext;
use crate::compat::Feature;
use crate::context::DeclarationContext;
use crate::declaration::DeclarationBlock;
use crate::error::ParserError;
use crate::error::{MinifyError, PrinterError, PrinterErrorKind};
use crate::printer::Printer;
use crate::rules::{CssRuleList, StyleContext, ToCssWithContext};
use crate::selector::SelectorParser;
use crate::selector::{is_compatible, is_unused, Selectors};
use crate::targets::Browsers;
use crate::traits::ToCss;
use crate::vendor_prefix::VendorPrefix;
<<<<<<< HEAD
use cssparser::ParseError;
use cssparser::Parser;
use cssparser::ParserInput;
=======
use cssparser::*;
>>>>>>> 9b4de9e0
use parcel_selectors::SelectorList;
use parcel_selectors::parser::NestingRequirement;

#[cfg(feature = "serde")]
use crate::selector::{deserialize_selectors, serialize_selectors};

/// A CSS [style rule](https://drafts.csswg.org/css-syntax/#style-rules).
#[derive(Debug, PartialEq, Clone)]
#[cfg_attr(feature = "serde", derive(serde::Serialize, serde::Deserialize))]
pub struct StyleRule<'i> {
  /// The selectors for the style rule.
  #[cfg_attr(
    feature = "serde",
    serde(
      serialize_with = "serialize_selectors",
      deserialize_with = "deserialize_selectors",
      borrow
    )
  )]
  pub selectors: SelectorList<'i, Selectors>,
  /// A vendor prefix override, used during selector printing.
  #[cfg_attr(feature = "serde", serde(skip, default = "VendorPrefix::empty"))]
  pub(crate) vendor_prefix: VendorPrefix,
  /// The declarations within the style rule.
  pub declarations: DeclarationBlock<'i>,
  /// Nested rules within the style rule.
  pub rules: CssRuleList<'i>,
  /// The location of the rule in the source file.
  pub loc: Location,
}

impl<'i> StyleRule<'i> {
  pub(crate) fn minify(
    &mut self,
    context: &mut MinifyContext<'_, 'i>,
    parent_is_unused: bool,
  ) -> Result<bool, MinifyError> {
    let mut unused = false;
    if !context.unused_symbols.is_empty() {
      if is_unused(&mut self.selectors.0.iter(), &context.unused_symbols, parent_is_unused) {
        if self.rules.0.is_empty() {
          return Ok(true);
        }

        self.declarations.declarations.clear();
        self.declarations.important_declarations.clear();
        unused = true;
      }
    }

    context.handler_context.context = DeclarationContext::StyleRule;
    self
      .declarations
      .minify(context.handler, context.important_handler, context.handler_context);
    context.handler_context.context = DeclarationContext::None;

    if !self.rules.0.is_empty() {
      self.rules.minify(context, unused)?;
      if unused && self.rules.0.is_empty() {
        return Ok(true);
      }
    }

    Ok(false)
  }

  /// Returns whether the rule is empty.
  pub fn is_empty(&self) -> bool {
    self.declarations.is_empty() && self.rules.0.is_empty()
  }

  /// Returns whether the selectors in the rule are compatible
  /// with all of the given browser targets.
  pub fn is_compatible(&self, targets: Option<Browsers>) -> bool {
    is_compatible(&self.selectors, targets)
  }

<<<<<<< HEAD
  /// Replaces the selectors...
  pub fn set_selector_text(&mut self, text: &'i str) -> Result<(), ParseError<'i, ParserError<'i>>> {
    let mut input = ParserInput::new(text);
    let mut parser = Parser::new(&mut input);
    let selector_parser = SelectorParser {
      default_namespace: &None,
      namespace_prefixes: &HashMap::new(),
      is_nesting_allowed: false,
      css_modules: false,
    };
    self.selectors = SelectorList::parse(&selector_parser, &mut parser, NestingRequirement::None)?;
    Ok(())
=======
  /// Returns the line and column range of the property key and value at the given index in this style rule.
  ///
  /// For performance and memory efficiency in non-error cases, source locations are not stored during parsing.
  /// Instead, they are computed lazily using the original source string that was used to parse the stylesheet/rule.
  pub fn property_location<'t>(
    &self,
    code: &'i str,
    index: usize,
  ) -> Result<(Range<SourceLocation>, Range<SourceLocation>), ParseError<'i, ParserError<'i>>> {
    let mut input = ParserInput::new(code);
    let mut parser = Parser::new(&mut input);

    // advance until start location of this rule.
    parse_at(&mut parser, self.loc, |parser| {
      // skip selector
      parser.parse_until_before(Delimiter::CurlyBracketBlock, |parser| {
        while parser.next().is_ok() {}
        Ok(())
      })?;

      parser.expect_curly_bracket_block()?;
      parser.parse_nested_block(|parser| {
        let loc = self.declarations.property_location(parser, index);
        while parser.next().is_ok() {}
        loc
      })
    })
  }
}

fn parse_at<'i, 't, T, F>(
  parser: &mut Parser<'i, 't>,
  dest: Location,
  parse: F,
) -> Result<T, ParseError<'i, ParserError<'i>>>
where
  F: Copy + for<'tt> FnOnce(&mut Parser<'i, 'tt>) -> Result<T, ParseError<'i, ParserError<'i>>>,
{
  loop {
    let loc = parser.current_source_location();
    if loc.line >= dest.line || (loc.line == dest.line && loc.column >= dest.column) {
      return parse(parser);
    }

    match parser.next()? {
      Token::CurlyBracketBlock => {
        // Recursively parse nested blocks.
        let res = parser.parse_nested_block(|parser| {
          let res = parse_at(parser, dest, parse);
          while parser.next().is_ok() {}
          res
        });

        if let Ok(v) = res {
          return Ok(v);
        }
      }
      _ => {}
    }
>>>>>>> 9b4de9e0
  }
}

impl<'a, 'i> ToCssWithContext<'a, 'i> for StyleRule<'i> {
  fn to_css_with_context<W>(
    &self,
    dest: &mut Printer<W>,
    context: Option<&StyleContext<'a, 'i>>,
  ) -> Result<(), PrinterError>
  where
    W: std::fmt::Write,
  {
    if self.vendor_prefix.is_empty() {
      self.to_css_base(dest, context)
    } else {
      let mut first_rule = true;
      macro_rules! prefix {
        ($prefix: ident) => {
          if self.vendor_prefix.contains(VendorPrefix::$prefix) {
            #[allow(unused_assignments)]
            if first_rule {
              first_rule = false;
            } else {
              if !dest.minify {
                dest.write_char('\n')?; // no indent
              }
              dest.newline()?;
            }
            dest.vendor_prefix = VendorPrefix::$prefix;
            self.to_css_base(dest, context)?;
          }
        };
      }

      prefix!(WebKit);
      prefix!(Moz);
      prefix!(Ms);
      prefix!(O);
      prefix!(None);

      dest.vendor_prefix = VendorPrefix::empty();
      Ok(())
    }
  }
}

impl<'a, 'i> StyleRule<'i> {
  fn to_css_base<W>(
    &self,
    dest: &mut Printer<W>,
    context: Option<&StyleContext<'a, 'i>>,
  ) -> Result<(), PrinterError>
  where
    W: std::fmt::Write,
  {
    // If supported, or there are no targets, preserve nesting. Otherwise, write nested rules after parent.
    let supports_nesting = self.rules.0.is_empty()
      || dest.targets.is_none()
      || Feature::CssNesting.is_compatible(dest.targets.unwrap());
    let len = self.declarations.declarations.len() + self.declarations.important_declarations.len();
    let has_declarations = supports_nesting || len > 0 || self.rules.0.is_empty();

    if has_declarations {
      dest.add_mapping(self.loc);
      self.selectors.to_css_with_context(dest, context)?;
      dest.whitespace()?;
      dest.write_char('{')?;
      dest.indent();

      let mut i = 0;
      macro_rules! write {
        ($decls: ident, $important: literal) => {
          for decl in &self.declarations.$decls {
            // The CSS modules `composes` property is handled specially, and omitted during printing.
            // We need to add the classes it references to the list for the selectors in this rule.
            if let crate::properties::Property::Composes(composes) = &decl {
              if dest.is_nested() && dest.css_module.is_some() {
                return Err(dest.error(PrinterErrorKind::InvalidComposesNesting, composes.loc));
              }

              if let Some(css_module) = &mut dest.css_module {
                css_module
                  .handle_composes(&self.selectors, &composes)
                  .map_err(|e| dest.error(e, composes.loc))?;
                continue;
              }
            }

            dest.newline()?;
            decl.to_css(dest, $important)?;
            if i != len - 1 || !dest.minify {
              dest.write_char(';')?;
            }

            i += 1;
          }
        };
      }

      write!(declarations, false);
      write!(important_declarations, true);
    }

    macro_rules! newline {
      () => {
        if !dest.minify && (supports_nesting || len > 0) && !self.rules.0.is_empty() {
          if len > 0 {
            dest.write_char('\n')?;
          }
          dest.newline()?;
        }
      };
    }

    macro_rules! end {
      () => {
        if has_declarations {
          dest.dedent();
          dest.newline()?;
          dest.write_char('}')?;
        }
      };
    }

    // Write nested rules after the parent.
    if supports_nesting {
      newline!();
      self.rules.to_css(dest)?;
      end!();
    } else {
      end!();
      newline!();
      self.rules.to_css_with_context(
        dest,
        Some(&StyleContext {
          rule: self,
          parent: context,
        }),
      )?;
    }

    Ok(())
  }
}<|MERGE_RESOLUTION|>--- conflicted
+++ resolved
@@ -1,10 +1,7 @@
 //! Style rules.
 
-<<<<<<< HEAD
 use std::collections::HashMap;
-=======
 use std::ops::Range;
->>>>>>> 9b4de9e0
 
 use super::Location;
 use super::MinifyContext;
@@ -20,15 +17,9 @@
 use crate::targets::Browsers;
 use crate::traits::ToCss;
 use crate::vendor_prefix::VendorPrefix;
-<<<<<<< HEAD
-use cssparser::ParseError;
-use cssparser::Parser;
-use cssparser::ParserInput;
-=======
 use cssparser::*;
->>>>>>> 9b4de9e0
+use parcel_selectors::parser::NestingRequirement;
 use parcel_selectors::SelectorList;
-use parcel_selectors::parser::NestingRequirement;
 
 #[cfg(feature = "serde")]
 use crate::selector::{deserialize_selectors, serialize_selectors};
@@ -104,7 +95,6 @@
     is_compatible(&self.selectors, targets)
   }
 
-<<<<<<< HEAD
   /// Replaces the selectors...
   pub fn set_selector_text(&mut self, text: &'i str) -> Result<(), ParseError<'i, ParserError<'i>>> {
     let mut input = ParserInput::new(text);
@@ -117,7 +107,8 @@
     };
     self.selectors = SelectorList::parse(&selector_parser, &mut parser, NestingRequirement::None)?;
     Ok(())
-=======
+  }
+
   /// Returns the line and column range of the property key and value at the given index in this style rule.
   ///
   /// For performance and memory efficiency in non-error cases, source locations are not stored during parsing.
@@ -177,7 +168,6 @@
       }
       _ => {}
     }
->>>>>>> 9b4de9e0
   }
 }
 
