//! CSS color values.

#![allow(non_upper_case_globals)]

use super::angle::Angle;
use super::calc::Calc;
use super::number::CSSNumber;
use super::percentage::Percentage;
use crate::compat::Feature;
use crate::error::{ParserError, PrinterError};
use crate::macros::enum_property;
use crate::printer::Printer;
use crate::properties::PropertyId;
use crate::rules::supports::SupportsCondition;
use crate::targets::{should_compile, Browsers, Features, Targets};
use crate::traits::{FallbackValues, IsCompatible, Parse, ToCss};
#[cfg(feature = "visitor")]
use crate::visitor::{Visit, VisitTypes, Visitor};
use bitflags::bitflags;
use cssparser::color::{parse_hash_color, parse_named_color};
use cssparser::*;
use cssparser_color::{hsl_to_rgb, AngleOrNumber, ColorParser, NumberOrPercentage};
use std::any::TypeId;
use std::f32::consts::PI;
use std::fmt::Write;

/// A CSS [`<color>`](https://www.w3.org/TR/css-color-4/#color-type) value.
///
/// CSS supports many different color spaces to represent colors. The most common values
/// are stored as RGBA using a single byte per component. Less common values are stored
/// using a `Box` to reduce the amount of memory used per color.
///
/// Each color space is represented as a struct that implements the `From` and `Into` traits
/// for all other color spaces, so it is possible to convert between color spaces easily.
/// In addition, colors support [interpolation](#method.interpolate) as in the `color-mix()` function.
#[derive(Debug, Clone, PartialEq)]
#[cfg_attr(feature = "visitor", derive(Visit))]
#[cfg_attr(feature = "visitor", visit(visit_color, COLORS))]
#[cfg_attr(
  feature = "serde",
  derive(serde::Serialize, serde::Deserialize),
  serde(untagged, rename_all = "lowercase")
)]
#[cfg_attr(feature = "jsonschema", derive(schemars::JsonSchema))]
#[cfg_attr(feature = "into_owned", derive(static_self::IntoOwned))]
pub enum CssColor {
  /// The [`currentColor`](https://www.w3.org/TR/css-color-4/#currentcolor-color) keyword.
  #[cfg_attr(feature = "serde", serde(with = "CurrentColor"))]
  CurrentColor,
  /// An value in the RGB color space, including values parsed as hex colors, or the `rgb()`, `hsl()`, and `hwb()` functions.
  #[cfg_attr(
    feature = "serde",
    serde(serialize_with = "serialize_rgba", deserialize_with = "deserialize_rgba")
  )]
  #[cfg_attr(feature = "jsonschema", schemars(with = "RGBColor"))]
  RGBA(RGBA),
  /// A value in a LAB color space, including the `lab()`, `lch()`, `oklab()`, and `oklch()` functions.
  LAB(Box<LABColor>),
  /// A value in a predefined color space, e.g. `display-p3`.
  Predefined(Box<PredefinedColor>),
  /// A floating point representation of an RGB, HSL, or HWB color when it contains `none` components.
  Float(Box<FloatColor>),
  /// The [`light-dark()`](https://drafts.csswg.org/css-color-5/#light-dark) function.
  #[cfg_attr(feature = "visitor", skip_type)]
  #[cfg_attr(feature = "serde", serde(with = "LightDark"))]
  LightDark(Box<CssColor>, Box<CssColor>),
  /// A [system color](https://drafts.csswg.org/css-color/#css-system-colors) keyword.
  System(SystemColor),
}

#[cfg(feature = "serde")]
#[derive(serde::Serialize, serde::Deserialize)]
#[serde(tag = "type", rename_all = "lowercase")]
#[cfg_attr(feature = "jsonschema", derive(schemars::JsonSchema))]
enum CurrentColor {
  CurrentColor,
}

#[cfg(feature = "serde")]
impl CurrentColor {
  fn serialize<S>(serializer: S) -> Result<S::Ok, S::Error>
  where
    S: serde::Serializer,
  {
    serde::Serialize::serialize(&CurrentColor::CurrentColor, serializer)
  }

  fn deserialize<'de, D>(deserializer: D) -> Result<(), D::Error>
  where
    D: serde::Deserializer<'de>,
  {
    use serde::Deserialize;
    let _: CurrentColor = Deserialize::deserialize(deserializer)?;
    Ok(())
  }
}

// Convert RGBA to SRGB to serialize so we get a tagged struct.
#[cfg(feature = "serde")]
#[derive(serde::Serialize, serde::Deserialize)]
#[serde(tag = "type", rename_all = "lowercase")]
#[cfg_attr(feature = "jsonschema", derive(schemars::JsonSchema))]
enum RGBColor {
  RGB(RGB),
}

#[cfg(feature = "serde")]
fn serialize_rgba<S>(rgba: &RGBA, serializer: S) -> Result<S::Ok, S::Error>
where
  S: serde::Serializer,
{
  use serde::Serialize;
  RGBColor::RGB(rgba.into()).serialize(serializer)
}

#[cfg(feature = "serde")]
fn deserialize_rgba<'de, D>(deserializer: D) -> Result<RGBA, D::Error>
where
  D: serde::Deserializer<'de>,
{
  use serde::Deserialize;
  match RGBColor::deserialize(deserializer)? {
    RGBColor::RGB(srgb) => Ok(srgb.into()),
  }
}

// For AST serialization.
#[cfg(feature = "serde")]
#[derive(serde::Serialize, serde::Deserialize)]
#[serde(tag = "type", rename_all = "kebab-case")]
#[cfg_attr(feature = "jsonschema", derive(schemars::JsonSchema))]
enum LightDark {
  LightDark { light: CssColor, dark: CssColor },
}

#[cfg(feature = "serde")]
impl<'de> LightDark {
  pub fn serialize<S>(light: &Box<CssColor>, dark: &Box<CssColor>, serializer: S) -> Result<S::Ok, S::Error>
  where
    S: serde::Serializer,
  {
    let wrapper = LightDark::LightDark {
      light: (**light).clone(),
      dark: (**dark).clone(),
    };
    serde::Serialize::serialize(&wrapper, serializer)
  }

  pub fn deserialize<D>(deserializer: D) -> Result<(Box<CssColor>, Box<CssColor>), D::Error>
  where
    D: serde::Deserializer<'de>,
  {
    let v: LightDark = serde::Deserialize::deserialize(deserializer)?;
    match v {
      LightDark::LightDark { light, dark } => Ok((Box::new(light), Box::new(dark))),
    }
  }
}

/// A color in a LAB color space, including the `lab()`, `lch()`, `oklab()`, and `oklch()` functions.
#[derive(Debug, Clone, Copy, PartialEq)]
#[cfg_attr(feature = "visitor", derive(Visit))]
#[cfg_attr(
  feature = "serde",
  derive(serde::Serialize, serde::Deserialize),
  serde(tag = "type", rename_all = "lowercase")
)]
#[cfg_attr(feature = "jsonschema", derive(schemars::JsonSchema))]
pub enum LABColor {
  /// A `lab()` color.
  LAB(LAB),
  /// An `lch()` color.
  LCH(LCH),
  /// An `oklab()` color.
  OKLAB(OKLAB),
  /// An `oklch()` color.
  OKLCH(OKLCH),
}

/// A color in a predefined color space, e.g. `display-p3`.
#[derive(Debug, Clone, Copy, PartialEq)]
#[cfg_attr(feature = "visitor", derive(Visit))]
#[cfg_attr(feature = "serde", derive(serde::Serialize, serde::Deserialize), serde(tag = "type"))]
#[cfg_attr(feature = "jsonschema", derive(schemars::JsonSchema))]
pub enum PredefinedColor {
  /// A color in the `srgb` color space.
  #[cfg_attr(feature = "serde", serde(rename = "srgb"))]
  SRGB(SRGB),
  /// A color in the `srgb-linear` color space.
  #[cfg_attr(feature = "serde", serde(rename = "srgb-linear"))]
  SRGBLinear(SRGBLinear),
  /// A color in the `display-p3` color space.
  #[cfg_attr(feature = "serde", serde(rename = "display-p3"))]
  DisplayP3(P3),
  /// A color in the `a98-rgb` color space.
  #[cfg_attr(feature = "serde", serde(rename = "a98-rgb"))]
  A98(A98),
  /// A color in the `prophoto-rgb` color space.
  #[cfg_attr(feature = "serde", serde(rename = "prophoto-rgb"))]
  ProPhoto(ProPhoto),
  /// A color in the `rec2020` color space.
  #[cfg_attr(feature = "serde", serde(rename = "rec2020"))]
  Rec2020(Rec2020),
  /// A color in the `xyz-d50` color space.
  #[cfg_attr(feature = "serde", serde(rename = "xyz-d50"))]
  XYZd50(XYZd50),
  /// A color in the `xyz-d65` color space.
  #[cfg_attr(feature = "serde", serde(rename = "xyz-d65"))]
  XYZd65(XYZd65),
}

/// A floating point representation of color types that
/// are usually stored as RGBA. These are used when there
/// are any `none` components, which are represented as NaN.
#[derive(Debug, Clone, Copy, PartialEq)]
#[cfg_attr(feature = "visitor", derive(Visit))]
#[cfg_attr(
  feature = "serde",
  derive(serde::Serialize, serde::Deserialize),
  serde(tag = "type", rename_all = "lowercase")
)]
#[cfg_attr(feature = "jsonschema", derive(schemars::JsonSchema))]
pub enum FloatColor {
  /// An RGB color.
  RGB(RGB),
  /// An HSL color.
  HSL(HSL),
  /// An HWB color.
  HWB(HWB),
}

bitflags! {
  /// A color type that is used as a fallback when compiling colors for older browsers.
  #[derive(PartialEq, Eq, Clone, Copy)]
  pub struct ColorFallbackKind: u8 {
    /// An RGB color fallback.
    const RGB    = 0b01;
    /// A P3 color fallback.
    const P3     = 0b10;
    /// A LAB color fallback.
    const LAB    = 0b100;
    /// An OKLAB color fallback.
    const OKLAB  = 0b1000;
  }
}

enum_property! {
  /// A [color space](https://www.w3.org/TR/css-color-4/#interpolation-space) keyword
  /// used in interpolation functions such as `color-mix()`.
  enum ColorSpaceName {
    "srgb": SRGB,
    "srgb-linear": SRGBLinear,
    "lab": LAB,
    "oklab": OKLAB,
    "xyz": XYZ,
    "xyz-d50": XYZd50,
    "xyz-d65": XYZd65,
    "hsl": Hsl,
    "hwb": Hwb,
    "lch": LCH,
    "oklch": OKLCH,
  }
}

enum_property! {
  /// A hue [interpolation method](https://www.w3.org/TR/css-color-4/#typedef-hue-interpolation-method)
  /// used in interpolation functions such as `color-mix()`.
  pub enum HueInterpolationMethod {
    /// Angles are adjusted so that θ₂ - θ₁ ∈ [-180, 180].
    Shorter,
    /// Angles are adjusted so that θ₂ - θ₁ ∈ {0, [180, 360)}.
    Longer,
    /// Angles are adjusted so that θ₂ - θ₁ ∈ [0, 360).
    Increasing,
    /// Angles are adjusted so that θ₂ - θ₁ ∈ (-360, 0].
    Decreasing,
    /// No fixup is performed. Angles are interpolated in the same way as every other component.
    Specified,
  }
}

impl ColorFallbackKind {
  pub(crate) fn lowest(&self) -> ColorFallbackKind {
    // This finds the lowest set bit.
    *self & ColorFallbackKind::from_bits_truncate(self.bits().wrapping_neg())
  }

  pub(crate) fn highest(&self) -> ColorFallbackKind {
    // This finds the highest set bit.
    if self.is_empty() {
      return ColorFallbackKind::empty();
    }

    let zeros = 7 - self.bits().leading_zeros();
    ColorFallbackKind::from_bits_truncate(1 << zeros)
  }

  pub(crate) fn and_below(&self) -> ColorFallbackKind {
    if self.is_empty() {
      return ColorFallbackKind::empty();
    }

    *self | ColorFallbackKind::from_bits_truncate(self.bits() - 1)
  }

  pub(crate) fn supports_condition<'i>(&self) -> SupportsCondition<'i> {
    let s = match *self {
      ColorFallbackKind::P3 => "color(display-p3 0 0 0)",
      ColorFallbackKind::LAB => "lab(0% 0 0)",
      _ => unreachable!(),
    };

    SupportsCondition::Declaration {
      property_id: PropertyId::Color,
      value: s.into(),
    }
  }
}

impl CssColor {
  /// Returns the `currentColor` keyword.
  pub fn current_color() -> CssColor {
    CssColor::CurrentColor
  }

  /// Returns the `transparent` keyword.
  pub fn transparent() -> CssColor {
    CssColor::RGBA(RGBA::transparent())
  }

  /// Converts the color to RGBA.
  pub fn to_rgb(&self) -> Result<CssColor, ()> {
    match self {
      CssColor::LightDark(light, dark) => {
        Ok(CssColor::LightDark(Box::new(light.to_rgb()?), Box::new(dark.to_rgb()?)))
      }
      _ => Ok(RGBA::try_from(self)?.into()),
    }
  }

  /// Converts the color to the LAB color space.
  pub fn to_lab(&self) -> Result<CssColor, ()> {
    match self {
      CssColor::LightDark(light, dark) => {
        Ok(CssColor::LightDark(Box::new(light.to_lab()?), Box::new(dark.to_lab()?)))
      }
      _ => Ok(LAB::try_from(self)?.into()),
    }
  }

  /// Converts the color to the P3 color space.
  pub fn to_p3(&self) -> Result<CssColor, ()> {
    match self {
      CssColor::LightDark(light, dark) => {
        Ok(CssColor::LightDark(Box::new(light.to_p3()?), Box::new(dark.to_p3()?)))
      }
      _ => Ok(P3::try_from(self)?.into()),
    }
  }

  pub(crate) fn get_possible_fallbacks(&self, targets: Targets) -> ColorFallbackKind {
    // Fallbacks occur in levels: Oklab -> Lab -> P3 -> RGB. We start with all levels
    // below and including the authored color space, and remove the ones that aren't
    // compatible with our browser targets.
    let mut fallbacks = match self {
      CssColor::CurrentColor | CssColor::RGBA(_) | CssColor::Float(..) | CssColor::System(..) => {
        return ColorFallbackKind::empty()
      }
      CssColor::LAB(lab) => match &**lab {
        LABColor::LAB(..) | LABColor::LCH(..) if should_compile!(targets, LabColors) => {
          ColorFallbackKind::LAB.and_below()
        }
        LABColor::OKLAB(..) | LABColor::OKLCH(..) if should_compile!(targets, OklabColors) => {
          ColorFallbackKind::OKLAB.and_below()
        }
        _ => return ColorFallbackKind::empty(),
      },
      CssColor::Predefined(predefined) => match &**predefined {
        PredefinedColor::DisplayP3(..) if should_compile!(targets, P3Colors) => ColorFallbackKind::P3.and_below(),
        _ if should_compile!(targets, ColorFunction) => ColorFallbackKind::LAB.and_below(),
        _ => return ColorFallbackKind::empty(),
      },
      CssColor::LightDark(light, dark) => {
        return light.get_possible_fallbacks(targets) | dark.get_possible_fallbacks(targets);
      }
    };

    if fallbacks.contains(ColorFallbackKind::OKLAB) {
      if !should_compile!(targets, OklabColors) {
        fallbacks.remove(ColorFallbackKind::LAB.and_below());
      }
    }

    if fallbacks.contains(ColorFallbackKind::LAB) {
      if !should_compile!(targets, LabColors) {
        fallbacks.remove(ColorFallbackKind::P3.and_below());
      } else if targets
        .browsers
        .map(|targets| Feature::LabColors.is_partially_compatible(targets))
        .unwrap_or(false)
      {
        // We don't need P3 if Lab is supported by some of our targets.
        // No browser implements Lab but not P3.
        fallbacks.remove(ColorFallbackKind::P3);
      }
    }

    if fallbacks.contains(ColorFallbackKind::P3) {
      if !should_compile!(targets, P3Colors) {
        fallbacks.remove(ColorFallbackKind::RGB);
      } else if fallbacks.highest() != ColorFallbackKind::P3
        && !targets
          .browsers
          .map(|targets| Feature::P3Colors.is_partially_compatible(targets))
          .unwrap_or(false)
      {
        // Remove P3 if it isn't supported by any targets, and wasn't the
        // original authored color.
        fallbacks.remove(ColorFallbackKind::P3);
      }
    }

    fallbacks
  }

  /// Returns the color fallback types needed for the given browser targets.
  pub fn get_necessary_fallbacks(&self, targets: Targets) -> ColorFallbackKind {
    // Get the full set of possible fallbacks, and remove the highest one, which
    // will replace the original declaration. The remaining fallbacks need to be added.
    let fallbacks = self.get_possible_fallbacks(targets);
    fallbacks - fallbacks.highest()
  }

  /// Returns a fallback color for the given fallback type.
  pub fn get_fallback(&self, kind: ColorFallbackKind) -> CssColor {
    if matches!(self, CssColor::RGBA(_)) {
      return self.clone();
    }

    match kind {
      ColorFallbackKind::RGB => self.to_rgb().unwrap(),
      ColorFallbackKind::P3 => self.to_p3().unwrap(),
      ColorFallbackKind::LAB => self.to_lab().unwrap(),
      _ => unreachable!(),
    }
  }

  pub(crate) fn get_features(&self) -> Features {
    let mut features = Features::empty();
    match self {
      CssColor::LAB(labcolor) => match &**labcolor {
        LABColor::LAB(_) | LABColor::LCH(_) => {
          features |= Features::LabColors;
        }
        LABColor::OKLAB(_) | LABColor::OKLCH(_) => {
          features |= Features::OklabColors;
        }
      },
      CssColor::Predefined(predefined_color) => {
        features |= Features::ColorFunction;
        match &**predefined_color {
          PredefinedColor::DisplayP3(_) => {
            features |= Features::P3Colors;
          }
          _ => {}
        }
      }
      CssColor::Float(_) => {
        features |= Features::SpaceSeparatedColorNotation;
      }
      CssColor::LightDark(light, dark) => {
        features |= Features::LightDark;
        features |= light.get_features();
        features |= dark.get_features();
      }
      _ => {}
    }

    features
  }
}

impl IsCompatible for CssColor {
  fn is_compatible(&self, browsers: Browsers) -> bool {
    match self {
      CssColor::CurrentColor | CssColor::RGBA(_) | CssColor::Float(..) => true,
      CssColor::LAB(lab) => match &**lab {
        LABColor::LAB(..) | LABColor::LCH(..) => Feature::LabColors.is_compatible(browsers),
        LABColor::OKLAB(..) | LABColor::OKLCH(..) => Feature::OklabColors.is_compatible(browsers),
      },
      CssColor::Predefined(predefined) => match &**predefined {
        PredefinedColor::DisplayP3(..) => Feature::P3Colors.is_compatible(browsers),
        _ => Feature::ColorFunction.is_compatible(browsers),
      },
      CssColor::LightDark(light, dark) => {
        Feature::LightDark.is_compatible(browsers) && light.is_compatible(browsers) && dark.is_compatible(browsers)
      }
      CssColor::System(system) => system.is_compatible(browsers),
    }
  }
}

impl FallbackValues for CssColor {
  fn get_fallbacks(&mut self, targets: Targets) -> Vec<CssColor> {
    let fallbacks = self.get_necessary_fallbacks(targets);

    let mut res = Vec::new();
    if fallbacks.contains(ColorFallbackKind::RGB) {
      res.push(self.to_rgb().unwrap());
    }

    if fallbacks.contains(ColorFallbackKind::P3) {
      res.push(self.to_p3().unwrap());
    }

    if fallbacks.contains(ColorFallbackKind::LAB) {
      *self = self.to_lab().unwrap();
    }

    res
  }
}

impl Default for CssColor {
  fn default() -> CssColor {
    CssColor::transparent()
  }
}

impl<'i> Parse<'i> for CssColor {
  fn parse<'t>(input: &mut Parser<'i, 't>) -> Result<Self, ParseError<'i, ParserError<'i>>> {
    let location = input.current_source_location();
    let token = input.next()?;
    match *token {
      Token::Hash(ref value) | Token::IDHash(ref value) => parse_hash_color(value.as_bytes())
        .map(|(r, g, b, a)| CssColor::RGBA(RGBA::new(r, g, b, a)))
        .map_err(|_| location.new_unexpected_token_error(token.clone())),
      Token::Ident(ref value) => Ok(match_ignore_ascii_case! { value,
        "currentcolor" => CssColor::CurrentColor,
        "transparent" => CssColor::RGBA(RGBA::transparent()),
        _ => {
          if let Ok((r, g, b)) = parse_named_color(value) {
            CssColor::RGBA(RGBA { red: r, green: g, blue: b, alpha: 255 })
          } else if let Ok(system_color) = SystemColor::parse_string(&value) {
            CssColor::System(system_color)
          } else {
            return Err(location.new_unexpected_token_error(token.clone()))
          }
        }
      }),
      Token::Function(ref name) => parse_color_function(location, name.clone(), input),
      _ => Err(location.new_unexpected_token_error(token.clone())),
    }
  }
}

impl ToCss for CssColor {
  fn to_css<W>(&self, dest: &mut Printer<W>) -> Result<(), PrinterError>
  where
    W: std::fmt::Write,
  {
    match self {
      CssColor::CurrentColor => dest.write_str("currentColor"),
      CssColor::RGBA(color) => {
        if color.alpha == 255 {
          let hex: u32 = ((color.red as u32) << 16) | ((color.green as u32) << 8) | (color.blue as u32);
          if let Some(name) = short_color_name(hex) {
            return dest.write_str(name);
          }

          let compact = compact_hex(hex);
          if hex == expand_hex(compact) {
            write!(dest, "#{:03x}", compact)?;
          } else {
            write!(dest, "#{:06x}", hex)?;
          }
        } else {
          // If the #rrggbbaa syntax is not supported by the browser targets, output rgba()
          if should_compile!(dest.targets.current, HexAlphaColors) {
            // If the browser doesn't support `#rrggbbaa` color syntax, it is converted to `transparent` when compressed(minify = true).
            // https://www.w3.org/TR/css-color-4/#transparent-black
            if dest.minify && color.red == 0 && color.green == 0 && color.blue == 0 && color.alpha == 0 {
              return dest.write_str("transparent");
            } else {
              dest.write_str("rgba(")?;
              write!(dest, "{}", color.red)?;
              dest.delim(',', false)?;
              write!(dest, "{}", color.green)?;
              dest.delim(',', false)?;
              write!(dest, "{}", color.blue)?;
              dest.delim(',', false)?;

              // Try first with two decimal places, then with three.
              let mut rounded_alpha = (color.alpha_f32() * 100.0).round() / 100.0;
              let clamped = (rounded_alpha * 255.0).round().max(0.).min(255.0) as u8;
              if clamped != color.alpha {
                rounded_alpha = (color.alpha_f32() * 1000.).round() / 1000.;
              }

              rounded_alpha.to_css(dest)?;
              dest.write_char(')')?;
              return Ok(());
            }
          }

          let hex: u32 = ((color.red as u32) << 24)
            | ((color.green as u32) << 16)
            | ((color.blue as u32) << 8)
            | (color.alpha as u32);
          let compact = compact_hex(hex);
          if hex == expand_hex(compact) {
            write!(dest, "#{:04x}", compact)?;
          } else {
            write!(dest, "#{:08x}", hex)?;
          }
        }
        Ok(())
      }
      CssColor::LAB(lab) => match &**lab {
        LABColor::LAB(lab) => write_components("lab", lab.l / 100.0, lab.a, lab.b, lab.alpha, dest),
        LABColor::LCH(lch) => write_components("lch", lch.l / 100.0, lch.c, lch.h, lch.alpha, dest),
        LABColor::OKLAB(lab) => write_components("oklab", lab.l, lab.a, lab.b, lab.alpha, dest),
        LABColor::OKLCH(lch) => write_components("oklch", lch.l, lch.c, lch.h, lch.alpha, dest),
      },
      CssColor::Predefined(predefined) => write_predefined(predefined, dest),
      CssColor::Float(float) => {
        // Serialize as hex.
        let srgb = SRGB::from(**float);
        CssColor::from(srgb).to_css(dest)
      }
      CssColor::LightDark(light, dark) => {
        if should_compile!(dest.targets.current, LightDark) {
          dest.write_str("var(--lightningcss-light")?;
          dest.delim(',', false)?;
          light.to_css(dest)?;
          dest.write_char(')')?;
          dest.whitespace()?;
          dest.write_str("var(--lightningcss-dark")?;
          dest.delim(',', false)?;
          dark.to_css(dest)?;
          return dest.write_char(')');
        }

        dest.write_str("light-dark(")?;
        light.to_css(dest)?;
        dest.delim(',', false)?;
        dark.to_css(dest)?;
        dest.write_char(')')
      }
      CssColor::System(system) => system.to_css(dest),
    }
  }
}

// From esbuild: https://github.com/evanw/esbuild/blob/18e13bdfdca5cd3c7a2fae1a8bd739f8f891572c/internal/css_parser/css_decls_color.go#L218
// 0xAABBCCDD => 0xABCD
fn compact_hex(v: u32) -> u32 {
  return ((v & 0x0FF00000) >> 12) | ((v & 0x00000FF0) >> 4);
}

// 0xABCD => 0xAABBCCDD
fn expand_hex(v: u32) -> u32 {
  return ((v & 0xF000) << 16) | ((v & 0xFF00) << 12) | ((v & 0x0FF0) << 8) | ((v & 0x00FF) << 4) | (v & 0x000F);
}

fn short_color_name(v: u32) -> Option<&'static str> {
  // These names are shorter than their hex codes
  let s = match v {
    0x000080 => "navy",
    0x008000 => "green",
    0x008080 => "teal",
    0x4b0082 => "indigo",
    0x800000 => "maroon",
    0x800080 => "purple",
    0x808000 => "olive",
    0x808080 => "gray",
    0xa0522d => "sienna",
    0xa52a2a => "brown",
    0xc0c0c0 => "silver",
    0xcd853f => "peru",
    0xd2b48c => "tan",
    0xda70d6 => "orchid",
    0xdda0dd => "plum",
    0xee82ee => "violet",
    0xf0e68c => "khaki",
    0xf0ffff => "azure",
    0xf5deb3 => "wheat",
    0xf5f5dc => "beige",
    0xfa8072 => "salmon",
    0xfaf0e6 => "linen",
    0xff0000 => "red",
    0xff6347 => "tomato",
    0xff7f50 => "coral",
    0xffa500 => "orange",
    0xffc0cb => "pink",
    0xffd700 => "gold",
    0xffe4c4 => "bisque",
    0xfffafa => "snow",
    0xfffff0 => "ivory",
    _ => return None,
  };

  Some(s)
}

struct RelativeComponentParser {
  names: (&'static str, &'static str, &'static str),
  components: (f32, f32, f32, f32),
  types: (ChannelType, ChannelType, ChannelType),
}

impl RelativeComponentParser {
  fn new<T: ColorSpace>(color: &T) -> Self {
    Self {
      names: color.channels(),
      components: color.components(),
      types: color.types(),
    }
  }

  fn get_ident(&self, ident: &str, allowed_types: ChannelType) -> Option<(f32, ChannelType)> {
    if ident.eq_ignore_ascii_case(self.names.0) && allowed_types.intersects(self.types.0) {
      return Some((self.components.0, self.types.0));
    }

    if ident.eq_ignore_ascii_case(self.names.1) && allowed_types.intersects(self.types.1) {
      return Some((self.components.1, self.types.1));
    }

    if ident.eq_ignore_ascii_case(self.names.2) && allowed_types.intersects(self.types.2) {
      return Some((self.components.2, self.types.2));
    }

    if ident.eq_ignore_ascii_case("alpha")
      && allowed_types.intersects(ChannelType::Number | ChannelType::Percentage)
    {
      return Some((self.components.3, ChannelType::Number));
    }

    None
  }

  fn parse_ident<'i, 't>(
    &self,
    input: &mut Parser<'i, 't>,
    allowed_types: ChannelType,
  ) -> Result<(f32, ChannelType), ParseError<'i, ParserError<'i>>> {
    match self.get_ident(input.expect_ident()?.as_ref(), allowed_types) {
      Some(v) => Ok(v),
      None => Err(input.new_error_for_next_token()),
    }
  }
}

impl<'i> ColorParser<'i> for RelativeComponentParser {
  type Output = cssparser_color::Color;
  type Error = ParserError<'i>;

  fn parse_angle_or_number<'t>(
    &self,
    input: &mut Parser<'i, 't>,
  ) -> Result<AngleOrNumber, ParseError<'i, Self::Error>> {
    if let Ok((value, ty)) =
      input.try_parse(|input| self.parse_ident(input, ChannelType::Angle | ChannelType::Number))
    {
      return Ok(match ty {
        ChannelType::Angle => AngleOrNumber::Angle { degrees: value },
        ChannelType::Number => AngleOrNumber::Number { value },
        _ => unreachable!(),
      });
    }

    if let Ok(value) = input.try_parse(|input| -> Result<AngleOrNumber, ParseError<'i, ParserError<'i>>> {
      match Calc::parse_with(input, |ident| {
        self
          .get_ident(ident, ChannelType::Angle | ChannelType::Number)
          .map(|(value, ty)| match ty {
            ChannelType::Angle => Calc::Value(Box::new(Angle::Deg(value))),
            ChannelType::Number => Calc::Number(value),
            _ => unreachable!(),
          })
      }) {
        Ok(Calc::Value(v)) => Ok(AngleOrNumber::Angle {
          degrees: v.to_degrees(),
        }),
        Ok(Calc::Number(v)) => Ok(AngleOrNumber::Number { value: v }),
        _ => Err(input.new_custom_error(ParserError::InvalidValue)),
      }
    }) {
      return Ok(value);
    }

    Err(input.new_error_for_next_token())
  }

  fn parse_number<'t>(&self, input: &mut Parser<'i, 't>) -> Result<f32, ParseError<'i, Self::Error>> {
    if let Ok((value, _)) = input.try_parse(|input| self.parse_ident(input, ChannelType::Number)) {
      return Ok(value);
    }

    match Calc::parse_with(input, |ident| {
      self.get_ident(ident, ChannelType::Number).map(|(v, _)| Calc::Number(v))
    }) {
      Ok(Calc::Value(v)) => Ok(*v),
      Ok(Calc::Number(n)) => Ok(n),
      _ => Err(input.new_error_for_next_token()),
    }
  }

  fn parse_percentage<'t>(&self, input: &mut Parser<'i, 't>) -> Result<f32, ParseError<'i, Self::Error>> {
    if let Ok((value, _)) = input.try_parse(|input| self.parse_ident(input, ChannelType::Percentage)) {
      return Ok(value);
    }

    if let Ok(value) = input.try_parse(|input| -> Result<Percentage, ParseError<'i, ParserError<'i>>> {
      match Calc::parse_with(input, |ident| {
        self
          .get_ident(ident, ChannelType::Percentage)
          .map(|(v, _)| Calc::Value(Box::new(Percentage(v))))
      }) {
        Ok(Calc::Value(v)) => Ok(*v),
        _ => Err(input.new_custom_error(ParserError::InvalidValue)),
      }
    }) {
      return Ok(value.0);
    }

    Err(input.new_error_for_next_token())
  }

  fn parse_number_or_percentage<'t>(
    &self,
    input: &mut Parser<'i, 't>,
  ) -> Result<NumberOrPercentage, ParseError<'i, Self::Error>> {
    if let Ok((value, ty)) =
      input.try_parse(|input| self.parse_ident(input, ChannelType::Percentage | ChannelType::Number))
    {
      return Ok(match ty {
        ChannelType::Percentage => NumberOrPercentage::Percentage { unit_value: value },
        ChannelType::Number => NumberOrPercentage::Number { value },
        _ => unreachable!(),
      });
    }

    if let Ok(value) = input.try_parse(|input| -> Result<NumberOrPercentage, ParseError<'i, ParserError<'i>>> {
      match Calc::parse_with(input, |ident| {
        self
          .get_ident(ident, ChannelType::Percentage | ChannelType::Number)
          .map(|(value, ty)| match ty {
            ChannelType::Percentage => Calc::Value(Box::new(Percentage(value))),
            ChannelType::Number => Calc::Number(value),
            _ => unreachable!(),
          })
      }) {
        Ok(Calc::Value(v)) => Ok(NumberOrPercentage::Percentage { unit_value: v.0 }),
        Ok(Calc::Number(v)) => Ok(NumberOrPercentage::Number { value: v }),
        _ => Err(input.new_custom_error(ParserError::InvalidValue)),
      }
    }) {
      return Ok(value);
    }

    Err(input.new_error_for_next_token())
  }
}

pub(crate) trait LightDarkColor {
  fn light_dark(light: Self, dark: Self) -> Self;
}

impl LightDarkColor for CssColor {
  #[inline]
  fn light_dark(light: Self, dark: Self) -> Self {
    CssColor::LightDark(Box::new(light), Box::new(dark))
  }
}

pub(crate) struct ComponentParser {
  pub allow_none: bool,
  from: Option<RelativeComponentParser>,
}

impl ComponentParser {
  pub fn new(allow_none: bool) -> Self {
    Self { allow_none, from: None }
  }

  pub fn parse_relative<
    'i,
    't,
    T: TryFrom<CssColor> + ColorSpace,
    C: LightDarkColor,
    P: Fn(&mut Parser<'i, 't>, &mut Self) -> Result<C, ParseError<'i, ParserError<'i>>>,
  >(
    &mut self,
    input: &mut Parser<'i, 't>,
    parse: P,
  ) -> Result<C, ParseError<'i, ParserError<'i>>> {
    if input.try_parse(|input| input.expect_ident_matching("from")).is_ok() {
      let from = CssColor::parse(input)?;
      return self.parse_from::<T, C, P>(from, input, &parse);
    }

    parse(input, self)
  }

  fn parse_from<
    'i,
    't,
    T: TryFrom<CssColor> + ColorSpace,
    C: LightDarkColor,
    P: Fn(&mut Parser<'i, 't>, &mut Self) -> Result<C, ParseError<'i, ParserError<'i>>>,
  >(
    &mut self,
    from: CssColor,
    input: &mut Parser<'i, 't>,
    parse: &P,
  ) -> Result<C, ParseError<'i, ParserError<'i>>> {
    if let CssColor::LightDark(light, dark) = from {
      let state = input.state();
      let light = self.parse_from::<T, C, P>(*light, input, parse)?;
      input.reset(&state);
      let dark = self.parse_from::<T, C, P>(*dark, input, parse)?;
      return Ok(C::light_dark(light, dark));
    }

    let from = T::try_from(from)
      .map_err(|_| input.new_custom_error(ParserError::InvalidValue))?
      .resolve();
    self.from = Some(RelativeComponentParser::new(&from));

    parse(input, self)
  }
}

impl<'i> ColorParser<'i> for ComponentParser {
  type Output = cssparser_color::Color;
  type Error = ParserError<'i>;

  fn parse_angle_or_number<'t>(
    &self,
    input: &mut Parser<'i, 't>,
  ) -> Result<AngleOrNumber, ParseError<'i, Self::Error>> {
    if let Some(from) = &self.from {
      if let Ok(res) = input.try_parse(|input| from.parse_angle_or_number(input)) {
        return Ok(res);
      }
    }

    if let Ok(angle) = input.try_parse(Angle::parse) {
      Ok(AngleOrNumber::Angle {
        degrees: angle.to_degrees(),
      })
    } else if let Ok(value) = input.try_parse(CSSNumber::parse) {
      Ok(AngleOrNumber::Number { value })
    } else if self.allow_none {
      input.expect_ident_matching("none")?;
      Ok(AngleOrNumber::Number { value: f32::NAN })
    } else {
      Err(input.new_custom_error(ParserError::InvalidValue))
    }
  }

  fn parse_number<'t>(&self, input: &mut Parser<'i, 't>) -> Result<f32, ParseError<'i, Self::Error>> {
    if let Some(from) = &self.from {
      if let Ok(res) = input.try_parse(|input| from.parse_number(input)) {
        return Ok(res);
      }
    }

    if let Ok(val) = input.try_parse(CSSNumber::parse) {
      return Ok(val);
    } else if self.allow_none {
      input.expect_ident_matching("none")?;
      Ok(f32::NAN)
    } else {
      Err(input.new_custom_error(ParserError::InvalidValue))
    }
  }

  fn parse_percentage<'t>(&self, input: &mut Parser<'i, 't>) -> Result<f32, ParseError<'i, Self::Error>> {
    if let Some(from) = &self.from {
      if let Ok(res) = input.try_parse(|input| from.parse_percentage(input)) {
        return Ok(res);
      }
    }

    if let Ok(val) = input.try_parse(Percentage::parse) {
      return Ok(val.0);
    } else if self.allow_none {
      input.expect_ident_matching("none")?;
      Ok(f32::NAN)
    } else {
      Err(input.new_custom_error(ParserError::InvalidValue))
    }
  }

  fn parse_number_or_percentage<'t>(
    &self,
    input: &mut Parser<'i, 't>,
  ) -> Result<NumberOrPercentage, ParseError<'i, Self::Error>> {
    if let Some(from) = &self.from {
      if let Ok(res) = input.try_parse(|input| from.parse_number_or_percentage(input)) {
        return Ok(res);
      }
    }

    if let Ok(value) = input.try_parse(CSSNumber::parse) {
      Ok(NumberOrPercentage::Number { value })
    } else if let Ok(value) = input.try_parse(Percentage::parse) {
      Ok(NumberOrPercentage::Percentage { unit_value: value.0 })
    } else if self.allow_none {
      input.expect_ident_matching("none")?;
      Ok(NumberOrPercentage::Number { value: f32::NAN })
    } else {
      Err(input.new_custom_error(ParserError::InvalidValue))
    }
  }
}

// https://www.w3.org/TR/css-color-4/#lab-colors
fn parse_color_function<'i, 't>(
  location: SourceLocation,
  function: CowRcStr<'i>,
  input: &mut Parser<'i, 't>,
) -> Result<CssColor, ParseError<'i, ParserError<'i>>> {
  let mut parser = ComponentParser::new(true);

  match_ignore_ascii_case! {&*function,
    "lab" => {
<<<<<<< HEAD
      let (l, a, b, alpha) = parse_lab::<LAB>(input, &mut parser, 100.0, 125.0)?;
      let lab = LABColor::LAB(LAB { l, a, b, alpha });
      Ok(CssColor::LAB(Box::new(lab)))
    },
    "oklab" => {
      let (l, a, b, alpha) = parse_lab::<OKLAB>(input, &mut parser, 1.0, 0.4)?;
      let lab = LABColor::OKLAB(OKLAB { l, a, b, alpha });
      Ok(CssColor::LAB(Box::new(lab)))
    },
    "lch" => {
      let (l, c, h, alpha) = parse_lch::<LCH>(input, &mut parser, 100.0, 150.0)?;
      let lab = LABColor::LCH(LCH { l, c, h, alpha });
      Ok(CssColor::LAB(Box::new(lab)))
    },
    "oklch" => {
      let (l, c, h, alpha) = parse_lch::<OKLCH>(input, &mut parser, 1.0, 0.4)?;
      let lab = LABColor::OKLCH(OKLCH { l, c, h, alpha });
      Ok(CssColor::LAB(Box::new(lab)))
=======
      parse_lab::<LAB, _>(input, &mut parser, |l, a, b, alpha| {
        LABColor::LAB(LAB { l, a, b, alpha })
      })
    },
    "oklab" => {
      parse_lab::<OKLAB, _>(input, &mut parser, |l, a, b, alpha| {
        LABColor::OKLAB(OKLAB { l, a, b, alpha })
      })
    },
    "lch" => {
      parse_lch::<LCH, _>(input, &mut parser, |l, c, h, alpha| {
        LABColor::LCH(LCH { l, c, h, alpha })
      })
    },
    "oklch" => {
      parse_lch::<OKLCH, _>(input, &mut parser, |l, c, h, alpha| {
        LABColor::OKLCH(OKLCH { l, c, h, alpha })
      })
>>>>>>> 0f064aba
    },
    "color" => {
      let predefined = parse_predefined(input, &mut parser)?;
      Ok(predefined)
    },
    "hsl" | "hsla" => {
      parse_hsl_hwb::<HSL, _>(input, &mut parser, true, |h, s, l, a| {
        let hsl = HSL { h, s, l, alpha: a };
        if !h.is_nan() && !s.is_nan() && !l.is_nan() && !a.is_nan() {
          CssColor::RGBA(hsl.into())
        } else {
          CssColor::Float(Box::new(FloatColor::HSL(hsl)))
        }
      })
    },
    "hwb" => {
      parse_hsl_hwb::<HWB, _>(input, &mut parser, false, |h, w, b, a| {
        let hwb = HWB { h, w, b, alpha: a };
        if !h.is_nan() && !w.is_nan() && !b.is_nan() && !a.is_nan() {
          CssColor::RGBA(hwb.into())
        } else {
          CssColor::Float(Box::new(FloatColor::HWB(hwb)))
        }
      })
    },
<<<<<<< HEAD
    "rgb" => {
      let (r, g, b, a) = parse_rgb(input, &mut parser)?;
      Ok(CssColor::Float(Box::new(FloatColor::RGB(RGB { r, g, b, alpha: a }))))
=======
    "rgb" | "rgba" => {
       parse_rgb(input, &mut parser)
>>>>>>> 0f064aba
    },
    "color-mix" => {
      input.parse_nested_block(parse_color_mix)
    },
    "light-dark" => {
      input.parse_nested_block(|input| {
        let light = match CssColor::parse(input)? {
          CssColor::LightDark(light, _) => light,
          light => Box::new(light)
        };
        input.expect_comma()?;
        let dark = match CssColor::parse(input)? {
          CssColor::LightDark(_, dark) => dark,
          dark => Box::new(dark)
        };
        Ok(CssColor::LightDark(light, dark))
      })
    },
    _ => Err(location.new_unexpected_token_error(
      cssparser::Token::Ident(function.clone())
    ))
  }
}

/// Parses the lab() and oklab() functions.
#[inline]
fn parse_lab<'i, 't, T: TryFrom<CssColor> + ColorSpace, F: Fn(f32, f32, f32, f32) -> LABColor>(
  input: &mut Parser<'i, 't>,
  parser: &mut ComponentParser,
<<<<<<< HEAD
  l_basis: f32,
  ab_basis: f32,
) -> Result<(f32, f32, f32, f32), ParseError<'i, ParserError<'i>>> {
  // https://www.w3.org/TR/css-color-4/#funcdef-lab
  let res = input.parse_nested_block(|input| {
    parser.parse_relative::<T>(input)?;

    // f32::max() does not propagate NaN, so use clamp for now until f32::maximum() is stable.
    let l = parse_number_or_percentage(input, parser, l_basis)?.clamp(0.0, f32::MAX);
    let a = parse_number_or_percentage(input, parser, ab_basis)?;
    let b = parse_number_or_percentage(input, parser, ab_basis)?;
    let alpha = parse_alpha(input, parser)?;

    Ok((l, a, b, alpha))
  })?;
=======
  f: F,
) -> Result<CssColor, ParseError<'i, ParserError<'i>>> {
  // https://www.w3.org/TR/css-color-4/#funcdef-lab
  input.parse_nested_block(|input| {
    parser.parse_relative::<T, _, _>(input, |input, parser| {
      // f32::max() does not propagate NaN, so use clamp for now until f32::maximum() is stable.
      let l = parser.parse_percentage(input)?.clamp(0.0, f32::MAX);
      let a = parser.parse_number(input)?;
      let b = parser.parse_number(input)?;
      let alpha = parse_alpha(input, parser)?;
      let lab = f(l, a, b, alpha);
>>>>>>> 0f064aba

      Ok(CssColor::LAB(Box::new(lab)))
    })
  })
}

/// Parses the lch() and oklch() functions.
#[inline]
fn parse_lch<'i, 't, T: TryFrom<CssColor> + ColorSpace, F: Fn(f32, f32, f32, f32) -> LABColor>(
  input: &mut Parser<'i, 't>,
  parser: &mut ComponentParser,
<<<<<<< HEAD
  l_basis: f32,
  c_basis: f32,
) -> Result<(f32, f32, f32, f32), ParseError<'i, ParserError<'i>>> {
=======
  f: F,
) -> Result<CssColor, ParseError<'i, ParserError<'i>>> {
>>>>>>> 0f064aba
  // https://www.w3.org/TR/css-color-4/#funcdef-lch
  input.parse_nested_block(|input| {
    parser.parse_relative::<T, _, _>(input, |input, parser| {
      if let Some(from) = &mut parser.from {
        // Relative angles should be normalized.
        // https://www.w3.org/TR/css-color-5/#relative-LCH
        from.components.2 %= 360.0;
        if from.components.2 < 0.0 {
          from.components.2 += 360.0;
        }
      }
<<<<<<< HEAD
    }

    let l = parse_number_or_percentage(input, parser, l_basis)?.clamp(0.0, f32::MAX);
    let c = parse_number_or_percentage(input, parser, c_basis)?.clamp(0.0, f32::MAX);
    let h = parse_angle_or_number(input, parser)?;
    let alpha = parse_alpha(input, parser)?;
=======
>>>>>>> 0f064aba

      let l = parser.parse_percentage(input)?.clamp(0.0, f32::MAX);
      let c = parser.parse_number(input)?.clamp(0.0, f32::MAX);
      let h = parse_angle_or_number(input, parser)?;
      let alpha = parse_alpha(input, parser)?;
      let lab = f(l, c, h, alpha);

      Ok(CssColor::LAB(Box::new(lab)))
    })
  })
}

#[inline]
fn parse_predefined<'i, 't>(
  input: &mut Parser<'i, 't>,
  parser: &mut ComponentParser,
) -> Result<CssColor, ParseError<'i, ParserError<'i>>> {
  // https://www.w3.org/TR/css-color-4/#color-function
  let res = input.parse_nested_block(|input| {
    let from = if input.try_parse(|input| input.expect_ident_matching("from")).is_ok() {
      Some(CssColor::parse(input)?)
    } else {
      None
    };

    let colorspace = input.expect_ident_cloned()?;

    if let Some(CssColor::LightDark(light, dark)) = from {
      let state = input.state();
      let light = parse_predefined_relative(input, parser, &colorspace, Some(&*light))?;
      input.reset(&state);
      let dark = parse_predefined_relative(input, parser, &colorspace, Some(&*dark))?;
      return Ok(CssColor::LightDark(Box::new(light), Box::new(dark)));
    }

<<<<<<< HEAD
    // Out of gamut values should not be clamped, i.e. values < 0 or > 1 should be preserved.
    // The browser will gamut-map the color for the target device that it is rendered on.
    let a = input
      .try_parse(|input| parse_number_or_percentage(input, parser, 1.0))
      .unwrap_or(0.0);
    let b = input
      .try_parse(|input| parse_number_or_percentage(input, parser, 1.0))
      .unwrap_or(0.0);
    let c = input
      .try_parse(|input| parse_number_or_percentage(input, parser, 1.0))
      .unwrap_or(0.0);
    let alpha = parse_alpha(input, parser)?;

    let res = match_ignore_ascii_case! { &*&colorspace,
      "srgb" => PredefinedColor::SRGB(SRGB { r: a, g: b, b: c, alpha }),
      "srgb-linear" => PredefinedColor::SRGBLinear(SRGBLinear { r: a, g: b, b: c, alpha }),
      "display-p3" => PredefinedColor::DisplayP3(P3 { r: a, g: b, b: c, alpha }),
      "a98-rgb" => PredefinedColor::A98(A98 { r: a, g: b, b: c, alpha }),
      "prophoto-rgb" => PredefinedColor::ProPhoto(ProPhoto { r: a, g: b, b: c, alpha }),
      "rec2020" => PredefinedColor::Rec2020(Rec2020 { r: a, g: b, b: c, alpha }),
      "xyz-d50" => PredefinedColor::XYZd50(XYZd50 { x: a, y: b, z: c, alpha}),
      "xyz" | "xyz-d65" => PredefinedColor::XYZd65(XYZd65 { x: a, y: b, z: c, alpha }),
=======
    parse_predefined_relative(input, parser, &colorspace, from.as_ref())
  })?;

  Ok(res)
}

#[inline]
fn parse_predefined_relative<'i, 't>(
  input: &mut Parser<'i, 't>,
  parser: &mut ComponentParser,
  colorspace: &CowRcStr<'i>,
  from: Option<&CssColor>,
) -> Result<CssColor, ParseError<'i, ParserError<'i>>> {
  let location = input.current_source_location();
  if let Some(from) = from {
    let handle_error = |_| input.new_custom_error(ParserError::InvalidValue);
    parser.from = Some(match_ignore_ascii_case! { &*&colorspace,
      "srgb" => RelativeComponentParser::new(&SRGB::try_from(from).map_err(handle_error)?.resolve_missing()),
      "srgb-linear" => RelativeComponentParser::new(&SRGBLinear::try_from(from).map_err(handle_error)?.resolve_missing()),
      "display-p3" => RelativeComponentParser::new(&P3::try_from(from).map_err(handle_error)?.resolve_missing()),
      "a98-rgb" => RelativeComponentParser::new(&A98::try_from(from).map_err(handle_error)?.resolve_missing()),
      "prophoto-rgb" => RelativeComponentParser::new(&ProPhoto::try_from(from).map_err(handle_error)?.resolve_missing()),
      "rec2020" => RelativeComponentParser::new(&Rec2020::try_from(from).map_err(handle_error)?.resolve_missing()),
      "xyz-d50" => RelativeComponentParser::new(&XYZd50::try_from(from).map_err(handle_error)?.resolve_missing()),
      "xyz" | "xyz-d65" => RelativeComponentParser::new(&XYZd65::try_from(from).map_err(handle_error)?.resolve_missing()),
>>>>>>> 0f064aba
      _ => return Err(location.new_unexpected_token_error(
        cssparser::Token::Ident(colorspace.clone())
      ))
    });
  }

  // Out of gamut values should not be clamped, i.e. values < 0 or > 1 should be preserved.
  // The browser will gamut-map the color for the target device that it is rendered on.
  let a = input.try_parse(|input| parse_number_or_percentage(input, parser))?;
  let b = input.try_parse(|input| parse_number_or_percentage(input, parser))?;
  let c = input.try_parse(|input| parse_number_or_percentage(input, parser))?;
  let alpha = parse_alpha(input, parser)?;

  let res = match_ignore_ascii_case! { &*&colorspace,
    "srgb" => PredefinedColor::SRGB(SRGB { r: a, g: b, b: c, alpha }),
    "srgb-linear" => PredefinedColor::SRGBLinear(SRGBLinear { r: a, g: b, b: c, alpha }),
    "display-p3" => PredefinedColor::DisplayP3(P3 { r: a, g: b, b: c, alpha }),
    "a98-rgb" => PredefinedColor::A98(A98 { r: a, g: b, b: c, alpha }),
    "prophoto-rgb" => PredefinedColor::ProPhoto(ProPhoto { r: a, g: b, b: c, alpha }),
    "rec2020" => PredefinedColor::Rec2020(Rec2020 { r: a, g: b, b: c, alpha }),
    "xyz-d50" => PredefinedColor::XYZd50(XYZd50 { x: a, y: b, z: c, alpha}),
    "xyz" | "xyz-d65" => PredefinedColor::XYZd65(XYZd65 { x: a, y: b, z: c, alpha }),
    _ => return Err(location.new_unexpected_token_error(
      cssparser::Token::Ident(colorspace.clone())
    ))
  };

  Ok(CssColor::Predefined(Box::new(res)))
}

/// Parses the hsl() and hwb() functions.
/// The results of this function are stored as floating point if there are any `none` components.
#[inline]
fn parse_hsl_hwb<'i, 't, T: TryFrom<CssColor> + ColorSpace, F: Fn(f32, f32, f32, f32) -> CssColor>(
  input: &mut Parser<'i, 't>,
  parser: &mut ComponentParser,
  allows_legacy: bool,
  f: F,
) -> Result<CssColor, ParseError<'i, ParserError<'i>>> {
  // https://drafts.csswg.org/css-color-4/#the-hsl-notation
  input.parse_nested_block(|input| {
    parser.parse_relative::<T, _, _>(input, |input, parser| {
      let (h, a, b, is_legacy) = parse_hsl_hwb_components::<T>(input, parser, allows_legacy)?;
      let alpha = if is_legacy {
        parse_legacy_alpha(input, parser)?
      } else {
        parse_alpha(input, parser)?
      };

      Ok(f(h, a, b, alpha))
    })
  })
}

#[inline]
pub(crate) fn parse_hsl_hwb_components<'i, 't, T: TryFrom<CssColor> + ColorSpace>(
  input: &mut Parser<'i, 't>,
  parser: &mut ComponentParser,
  allows_legacy: bool,
) -> Result<(f32, f32, f32, bool), ParseError<'i, ParserError<'i>>> {
  let h = parse_angle_or_number(input, parser)?;
  let is_legacy_syntax =
    allows_legacy && parser.from.is_none() && !h.is_nan() && input.try_parse(|p| p.expect_comma()).is_ok();
  let a = parser.parse_percentage(input)?.clamp(0.0, 1.0);
  if is_legacy_syntax {
    input.expect_comma()?;
  }
  let b = parser.parse_percentage(input)?.clamp(0.0, 1.0);
  if is_legacy_syntax && (a.is_nan() || b.is_nan()) {
    return Err(input.new_custom_error(ParserError::InvalidValue));
  }
  Ok((h, a, b, is_legacy_syntax))
}

#[inline]
fn parse_rgb<'i, 't>(
  input: &mut Parser<'i, 't>,
  parser: &mut ComponentParser,
) -> Result<CssColor, ParseError<'i, ParserError<'i>>> {
  // https://drafts.csswg.org/css-color-4/#rgb-functions
<<<<<<< HEAD
  let res = input.parse_nested_block(|input| {
    parser.parse_relative::<RGB>(input)?;
    let (r, g, b) = parse_rgb_components(input, parser)?;
    let alpha = parse_alpha(input, parser)?;
    Ok((r, g, b, alpha))
  })?;
=======
  input.parse_nested_block(|input| {
    parser.parse_relative::<SRGB, _, _>(input, |input, parser| {
      let (r, g, b, is_legacy) = parse_rgb_components(input, parser)?;
      let alpha = if is_legacy {
        parse_legacy_alpha(input, parser)?
      } else {
        parse_alpha(input, parser)?
      };
>>>>>>> 0f064aba

      if !r.is_nan() && !g.is_nan() && !b.is_nan() && !alpha.is_nan() {
        if is_legacy {
          Ok(CssColor::RGBA(RGBA::new(r as u8, g as u8, b as u8, alpha)))
        } else {
          Ok(CssColor::RGBA(RGBA::from_floats(r, g, b, alpha)))
        }
      } else {
        Ok(CssColor::Float(Box::new(FloatColor::RGB(SRGB { r, g, b, alpha }))))
      }
    })
  })
}

#[inline]
pub(crate) fn parse_rgb_components<'i, 't>(
  input: &mut Parser<'i, 't>,
  parser: &mut ComponentParser,
) -> Result<(f32, f32, f32, bool), ParseError<'i, ParserError<'i>>> {
  let red = parser.parse_number_or_percentage(input)?;
  let is_legacy_syntax =
    parser.from.is_none() && !red.unit_value().is_nan() && input.try_parse(|p| p.expect_comma()).is_ok();
  let (r, g, b) = if is_legacy_syntax {
    match red {
      NumberOrPercentage::Number { value } => {
        let r = value.round().clamp(0.0, 255.0);
        let g = parser.parse_number(input)?.round().clamp(0.0, 255.0);
        input.expect_comma()?;
        let b = parser.parse_number(input)?.round().clamp(0.0, 255.0);
        (r, g, b)
      }
      NumberOrPercentage::Percentage { unit_value } => {
        let r = (unit_value * 255.0).round().clamp(0.0, 255.0);
        let g = (parser.parse_percentage(input)? * 255.0).round().clamp(0.0, 255.0);
        input.expect_comma()?;
        let b = (parser.parse_percentage(input)? * 255.0).round().clamp(0.0, 255.0);
        (r, g, b)
      }
    }
  } else {
    #[inline]
    fn get_component<'i, 't>(value: NumberOrPercentage) -> f32 {
      match value {
        NumberOrPercentage::Number { value } if value.is_nan() => value,
        NumberOrPercentage::Number { value } => value.round().clamp(0.0, 255.0) / 255.0,
        NumberOrPercentage::Percentage { unit_value } => unit_value.clamp(0.0, 1.0),
      }
    }

<<<<<<< HEAD
  #[inline]
  fn parse_component<'i, 't>(
    input: &mut Parser<'i, 't>,
    parser: &ComponentParser,
    kind: Kind,
  ) -> Result<(f32, Kind), ParseError<'i, ParserError<'i>>> {
    // Relative color function does allow mixing percentages and numbers.
    // https://www.w3.org/TR/css-color-5/#relative-RGB
    Ok(match parser.parse_number_or_percentage(input)? {
      NumberOrPercentage::Number { value } if value.is_nan() => (value, kind),
      NumberOrPercentage::Number { value } if parser.from.is_some() || kind != Kind::Percentage => {
        (value.round().clamp(0.0, 255.0), Kind::Number)
      }
      NumberOrPercentage::Percentage { unit_value } if parser.from.is_some() || kind != Kind::Number => {
        ((unit_value * 255.0).round().clamp(0.0, 255.0), Kind::Percentage)
      }
      _ => return Err(input.new_custom_error(ParserError::InvalidValue)),
    })
  }
=======
    let r = get_component(red);
    let g = get_component(parser.parse_number_or_percentage(input)?);
    let b = get_component(parser.parse_number_or_percentage(input)?);
    (r, g, b)
  };
>>>>>>> 0f064aba

  if is_legacy_syntax && (g.is_nan() || b.is_nan()) {
    return Err(input.new_custom_error(ParserError::InvalidValue));
  }
  Ok((r, g, b, is_legacy_syntax))
}

#[inline]
fn parse_angle_or_number<'i, 't>(
  input: &mut Parser<'i, 't>,
  parser: &ComponentParser,
) -> Result<f32, ParseError<'i, ParserError<'i>>> {
  Ok(match parser.parse_angle_or_number(input)? {
    AngleOrNumber::Number { value } => value,
    AngleOrNumber::Angle { degrees } => degrees,
  })
}

#[inline]
fn parse_number_or_percentage<'i, 't>(
  input: &mut Parser<'i, 't>,
  parser: &ComponentParser,
  percent_basis: f32,
) -> Result<f32, ParseError<'i, ParserError<'i>>> {
  Ok(match parser.parse_number_or_percentage(input)? {
    NumberOrPercentage::Number { value } => value,
    NumberOrPercentage::Percentage { unit_value } => unit_value * percent_basis,
  })
}

#[inline]
fn parse_alpha<'i, 't>(
  input: &mut Parser<'i, 't>,
  parser: &ComponentParser,
) -> Result<f32, ParseError<'i, ParserError<'i>>> {
  let res = if input.try_parse(|input| input.expect_delim('/')).is_ok() {
    parse_number_or_percentage(input, parser, 1.0)?.clamp(0.0, 1.0)
  } else {
    1.0
  };
  Ok(res)
}

#[inline]
fn parse_legacy_alpha<'i, 't>(
  input: &mut Parser<'i, 't>,
  parser: &ComponentParser,
) -> Result<f32, ParseError<'i, ParserError<'i>>> {
  Ok(if !input.is_exhausted() {
    input.expect_comma()?;
    parse_number_or_percentage(input, parser)?.clamp(0.0, 1.0)
  } else {
    1.0
  })
}

#[inline]
fn write_components<W>(
  name: &str,
  a: f32,
  b: f32,
  c: f32,
  alpha: f32,
  dest: &mut Printer<W>,
) -> Result<(), PrinterError>
where
  W: std::fmt::Write,
{
  dest.write_str(name)?;
  dest.write_char('(')?;
  if a.is_nan() {
    dest.write_str("none")?;
  } else {
    // Safari 15 only supports percentages.
    Percentage(a).to_css(dest)?;
  }
  dest.write_char(' ')?;
  write_component(b, dest)?;
  dest.write_char(' ')?;
  write_component(c, dest)?;
  if alpha.is_nan() || (alpha - 1.0).abs() > f32::EPSILON {
    dest.delim('/', true)?;
    write_component(alpha, dest)?;
  }

  dest.write_char(')')
}

#[inline]
fn write_component<W>(c: f32, dest: &mut Printer<W>) -> Result<(), PrinterError>
where
  W: std::fmt::Write,
{
  if c.is_nan() {
    dest.write_str("none")?;
  } else {
    c.to_css(dest)?;
  }
  Ok(())
}

#[inline]
fn write_predefined<W>(predefined: &PredefinedColor, dest: &mut Printer<W>) -> Result<(), PrinterError>
where
  W: std::fmt::Write,
{
  use PredefinedColor::*;

  let (name, a, b, c, alpha) = match predefined {
    SRGB(rgb) => ("srgb", rgb.r, rgb.g, rgb.b, rgb.alpha),
    SRGBLinear(rgb) => ("srgb-linear", rgb.r, rgb.g, rgb.b, rgb.alpha),
    DisplayP3(rgb) => ("display-p3", rgb.r, rgb.g, rgb.b, rgb.alpha),
    A98(rgb) => ("a98-rgb", rgb.r, rgb.g, rgb.b, rgb.alpha),
    ProPhoto(rgb) => ("prophoto-rgb", rgb.r, rgb.g, rgb.b, rgb.alpha),
    Rec2020(rgb) => ("rec2020", rgb.r, rgb.g, rgb.b, rgb.alpha),
    XYZd50(xyz) => ("xyz-d50", xyz.x, xyz.y, xyz.z, xyz.alpha),
    // "xyz" has better compatibility (Safari 15) than "xyz-d65", and it is shorter.
    XYZd65(xyz) => ("xyz", xyz.x, xyz.y, xyz.z, xyz.alpha),
  };

  dest.write_str("color(")?;
  dest.write_str(name)?;
  dest.write_char(' ')?;
  write_component(a, dest)?;
  dest.write_char(' ')?;
  write_component(b, dest)?;
  dest.write_char(' ')?;
  write_component(c, dest)?;

  if alpha.is_nan() || (alpha - 1.0).abs() > f32::EPSILON {
    dest.delim('/', true)?;
    write_component(alpha, dest)?;
  }

  dest.write_char(')')
}

bitflags! {
  /// A channel type for a color space.
  #[derive(PartialEq, Eq, Clone, Copy)]
  pub struct ChannelType: u8 {
    /// Channel represents a percentage.
    const Percentage = 0b001;
    /// Channel represents an angle.
    const Angle = 0b010;
    /// Channel represents a number.
    const Number = 0b100;
  }
}

/// A trait for color spaces.
pub trait ColorSpace {
  /// Returns the raw color component values.
  fn components(&self) -> (f32, f32, f32, f32);
  /// Returns the channel names for this color space.
  fn channels(&self) -> (&'static str, &'static str, &'static str);
  /// Returns the channel types for this color space.
  fn types(&self) -> (ChannelType, ChannelType, ChannelType);
  /// Resolves missing color components (e.g. `none` keywords) in the color.
  fn resolve_missing(&self) -> Self;
  /// Returns a resolved color by replacing missing (i.e. `none`) components with zero,
  /// and performing gamut mapping to ensure the color can be represented within the color space.
  fn resolve(&self) -> Self;
}

macro_rules! define_colorspace {
  (
    $(#[$outer:meta])*
    $vis:vis struct $name:ident {
      $(#[$a_meta: meta])*
      $a: ident: $at: ident,
      $(#[$b_meta: meta])*
      $b: ident: $bt: ident,
      $(#[$c_meta: meta])*
      $c: ident: $ct: ident
    }
  ) => {
    $(#[$outer])*
    #[derive(Debug, Clone, Copy, PartialEq)] #[cfg_attr(feature = "visitor", derive(Visit))]
    #[cfg_attr(feature = "serde", derive(serde::Serialize, serde::Deserialize))]
    #[cfg_attr(feature = "jsonschema", derive(schemars::JsonSchema))]
    pub struct $name {
      $(#[$a_meta])*
      pub $a: f32,
      $(#[$b_meta])*
      pub $b: f32,
      $(#[$c_meta])*
      pub $c: f32,
      /// The alpha component.
      pub alpha: f32,
    }

    impl ColorSpace for $name {
      fn components(&self) -> (f32, f32, f32, f32) {
        (self.$a, self.$b, self.$c, self.alpha)
      }

      fn channels(&self) -> (&'static str, &'static str, &'static str) {
        (stringify!($a), stringify!($b), stringify!($c))
      }

      fn types(&self) -> (ChannelType, ChannelType, ChannelType) {
        (ChannelType::$at, ChannelType::$bt, ChannelType::$ct)
      }

      #[inline]
      fn resolve_missing(&self) -> Self {
        Self {
          $a: if self.$a.is_nan() { 0.0 } else { self.$a },
          $b: if self.$b.is_nan() { 0.0 } else { self.$b },
          $c: if self.$c.is_nan() { 0.0 } else { self.$c },
          alpha: if self.alpha.is_nan() { 0.0 } else { self.alpha },
        }
      }

      #[inline]
      fn resolve(&self) -> Self {
        let mut resolved = self.resolve_missing();
        if !resolved.in_gamut() {
          resolved = map_gamut(resolved);
        }
        resolved
      }
    }
  };
}

define_colorspace! {
  /// A color in the [`sRGB`](https://www.w3.org/TR/css-color-4/#predefined-sRGB) color space.
  pub struct SRGB {
    /// The red component.
    r: Number,
    /// The green component.
    g: Number,
    /// The blue component.
    b: Number
  }
}

define_colorspace! {
  /// A color in the [`RGB`](https://w3c.github.io/csswg-drafts/css-color-4/#rgb-functions) color space.
  /// Components are in the 0-255 range.
  pub struct RGB {
    /// The red component.
    r: Number,
    /// The green component.
    g: Number,
    /// The blue component.
    b: Number
  }
}

// Copied from an older version of cssparser.
/// A color with red, green, blue, and alpha components, in a byte each.
#[derive(Clone, Copy, PartialEq, Debug)]
pub struct RGBA {
  /// The red component.
  pub red: u8,
  /// The green component.
  pub green: u8,
  /// The blue component.
  pub blue: u8,
  /// The alpha component.
  pub alpha: u8,
}

impl RGBA {
  /// Constructs a new RGBA value from float components. It expects the red,
  /// green, blue and alpha channels in that order, and all values will be
  /// clamped to the 0.0 ... 1.0 range.
  #[inline]
  pub fn from_floats(red: f32, green: f32, blue: f32, alpha: f32) -> Self {
    Self::new(clamp_unit_f32(red), clamp_unit_f32(green), clamp_unit_f32(blue), alpha)
  }

  /// Returns a transparent color.
  #[inline]
  pub fn transparent() -> Self {
    Self::new(0, 0, 0, 0.0)
  }

  /// Same thing, but with `u8` values instead of floats in the 0 to 1 range.
  #[inline]
  pub fn new(red: u8, green: u8, blue: u8, alpha: f32) -> Self {
    RGBA {
      red,
      green,
      blue,
      alpha: clamp_unit_f32(alpha),
    }
  }

  /// Returns the red channel in a floating point number form, from 0 to 1.
  #[inline]
  pub fn red_f32(&self) -> f32 {
    self.red as f32 / 255.0
  }

  /// Returns the green channel in a floating point number form, from 0 to 1.
  #[inline]
  pub fn green_f32(&self) -> f32 {
    self.green as f32 / 255.0
  }

  /// Returns the blue channel in a floating point number form, from 0 to 1.
  #[inline]
  pub fn blue_f32(&self) -> f32 {
    self.blue as f32 / 255.0
  }

  /// Returns the alpha channel in a floating point number form, from 0 to 1.
  #[inline]
  pub fn alpha_f32(&self) -> f32 {
    self.alpha as f32 / 255.0
  }
}

fn clamp_unit_f32(val: f32) -> u8 {
  // Whilst scaling by 256 and flooring would provide
  // an equal distribution of integers to percentage inputs,
  // this is not what Gecko does so we instead multiply by 255
  // and round (adding 0.5 and flooring is equivalent to rounding)
  //
  // Chrome does something similar for the alpha value, but not
  // the rgb values.
  //
  // See https://bugzilla.mozilla.org/show_bug.cgi?id=1340484
  //
  // Clamping to 256 and rounding after would let 1.0 map to 256, and
  // `256.0_f32 as u8` is undefined behavior:
  //
  // https://github.com/rust-lang/rust/issues/10184
  clamp_floor_256_f32(val * 255.)
}

fn clamp_floor_256_f32(val: f32) -> u8 {
  val.round().max(0.).min(255.) as u8
}

define_colorspace! {
  /// A color in the [`sRGB-linear`](https://www.w3.org/TR/css-color-4/#predefined-sRGB-linear) color space.
  pub struct SRGBLinear {
    /// The red component.
    r: Number,
    /// The green component.
    g: Number,
    /// The blue component.
    b: Number
  }
}

define_colorspace! {
  /// A color in the [`display-p3`](https://www.w3.org/TR/css-color-4/#predefined-display-p3) color space.
  pub struct P3 {
    /// The red component.
    r: Number,
    /// The green component.
    g: Number,
    /// The blue component.
    b: Number
  }
}

define_colorspace! {
  /// A color in the [`a98-rgb`](https://www.w3.org/TR/css-color-4/#predefined-a98-rgb) color space.
  pub struct A98 {
    /// The red component.
    r: Number,
    /// The green component.
    g: Number,
    /// The blue component.
    b: Number
  }
}

define_colorspace! {
  /// A color in the [`prophoto-rgb`](https://www.w3.org/TR/css-color-4/#predefined-prophoto-rgb) color space.
  pub struct ProPhoto {
    /// The red component.
    r: Number,
    /// The green component.
    g: Number,
    /// The blue component.
    b: Number
  }
}

define_colorspace! {
  /// A color in the [`rec2020`](https://www.w3.org/TR/css-color-4/#predefined-rec2020) color space.
  pub struct Rec2020 {
    /// The red component.
    r: Number,
    /// The green component.
    g: Number,
    /// The blue component.
    b: Number
  }
}

define_colorspace! {
  /// A color in the [CIE Lab](https://www.w3.org/TR/css-color-4/#cie-lab) color space.
  pub struct LAB {
    /// The lightness component.
    l: Number,
    /// The a component.
    a: Number,
    /// The b component.
    b: Number
  }
}

define_colorspace! {
  /// A color in the [CIE LCH](https://www.w3.org/TR/css-color-4/#cie-lab) color space.
  pub struct LCH {
    /// The lightness component.
    l: Number,
    /// The chroma component.
    c: Number,
    /// The hue component.
    h: Angle
  }
}

define_colorspace! {
  /// A color in the [OKLab](https://www.w3.org/TR/css-color-4/#ok-lab) color space.
  pub struct OKLAB {
    /// The lightness component.
    l: Number,
    /// The a component.
    a: Number,
    /// The b component.
    b: Number
  }
}

define_colorspace! {
  /// A color in the [OKLCH](https://www.w3.org/TR/css-color-4/#ok-lab) color space.
  pub struct OKLCH {
    /// The lightness component.
    l: Number,
    /// The chroma component.
    c: Number,
    /// The hue component.
    h: Angle
  }
}

define_colorspace! {
  /// A color in the [`xyz-d50`](https://www.w3.org/TR/css-color-4/#predefined-xyz) color space.
  pub struct XYZd50 {
    /// The x component.
    x: Number,
    /// The y component.
    y: Number,
    /// The z component.
    z: Number
  }
}

define_colorspace! {
  /// A color in the [`xyz-d65`](https://www.w3.org/TR/css-color-4/#predefined-xyz) color space.
  pub struct XYZd65 {
    /// The x component.
    x: Number,
    /// The y component.
    y: Number,
    /// The z component.
    z: Number
  }
}

define_colorspace! {
  /// A color in the [`hsl`](https://www.w3.org/TR/css-color-4/#the-hsl-notation) color space.
  pub struct HSL {
    /// The hue component.
    h: Angle,
    /// The saturation component.
    s: Percentage,
    /// The lightness component.
    l: Percentage
  }
}

define_colorspace! {
  /// A color in the [`hwb`](https://www.w3.org/TR/css-color-4/#the-hwb-notation) color space.
  pub struct HWB {
    /// The hue component.
    h: Angle,
    /// The whiteness component.
    w: Percentage,
    /// The blackness component.
    b: Percentage
  }
}

macro_rules! via {
  ($t: ident -> $u: ident -> $v: ident) => {
    impl From<$t> for $v {
      #[inline]
      fn from(t: $t) -> $v {
        let xyz: $u = t.into();
        xyz.into()
      }
    }

    impl From<$v> for $t {
      #[inline]
      fn from(t: $v) -> $t {
        let xyz: $u = t.into();
        xyz.into()
      }
    }
  };
}

#[inline]
fn rectangular_to_polar(l: f32, a: f32, b: f32) -> (f32, f32, f32) {
  // https://github.com/w3c/csswg-drafts/blob/fba005e2ce9bcac55b49e4aa19b87208b3a0631e/css-color-4/conversions.js#L375
  let mut h = b.atan2(a) * 180.0 / PI;
  if h < 0.0 {
    h += 360.0;
  }
  let c = (a.powi(2) + b.powi(2)).sqrt();
  h = h % 360.0;
  (l, c, h)
}

#[inline]
fn polar_to_rectangular(l: f32, c: f32, h: f32) -> (f32, f32, f32) {
  // https://github.com/w3c/csswg-drafts/blob/fba005e2ce9bcac55b49e4aa19b87208b3a0631e/css-color-4/conversions.js#L385
  let a = c * (h * PI / 180.0).cos();
  let b = c * (h * PI / 180.0).sin();
  (l, a, b)
}

impl From<LCH> for LAB {
  fn from(lch: LCH) -> LAB {
    let lch = lch.resolve_missing();
    let (l, a, b) = polar_to_rectangular(lch.l, lch.c, lch.h);
    LAB {
      l,
      a,
      b,
      alpha: lch.alpha,
    }
  }
}

impl From<LAB> for LCH {
  fn from(lab: LAB) -> LCH {
    let lab = lab.resolve_missing();
    let (l, c, h) = rectangular_to_polar(lab.l, lab.a, lab.b);
    LCH {
      l,
      c,
      h,
      alpha: lab.alpha,
    }
  }
}

impl From<OKLCH> for OKLAB {
  fn from(lch: OKLCH) -> OKLAB {
    let lch = lch.resolve_missing();
    let (l, a, b) = polar_to_rectangular(lch.l, lch.c, lch.h);
    OKLAB {
      l,
      a,
      b,
      alpha: lch.alpha,
    }
  }
}

impl From<OKLAB> for OKLCH {
  fn from(lab: OKLAB) -> OKLCH {
    let lab = lab.resolve_missing();
    let (l, c, h) = rectangular_to_polar(lab.l, lab.a, lab.b);
    OKLCH {
      l,
      c,
      h,
      alpha: lab.alpha,
    }
  }
}

const D50: &[f32] = &[0.3457 / 0.3585, 1.00000, (1.0 - 0.3457 - 0.3585) / 0.3585];

impl From<LAB> for XYZd50 {
  fn from(lab: LAB) -> XYZd50 {
    // https://github.com/w3c/csswg-drafts/blob/fba005e2ce9bcac55b49e4aa19b87208b3a0631e/css-color-4/conversions.js#L352
    const K: f32 = 24389.0 / 27.0; // 29^3/3^3
    const E: f32 = 216.0 / 24389.0; // 6^3/29^3

    let lab = lab.resolve_missing();
    let l = lab.l;
    let a = lab.a;
    let b = lab.b;

    // compute f, starting with the luminance-related term
    let f1 = (l + 16.0) / 116.0;
    let f0 = a / 500.0 + f1;
    let f2 = f1 - b / 200.0;

    // compute xyz
    let x = if f0.powi(3) > E {
      f0.powi(3)
    } else {
      (116.0 * f0 - 16.0) / K
    };

    let y = if l > K * E { ((l + 16.0) / 116.0).powi(3) } else { l / K };

    let z = if f2.powi(3) > E {
      f2.powi(3)
    } else {
      (116.0 * f2 - 16.0) / K
    };

    // Compute XYZ by scaling xyz by reference white
    XYZd50 {
      x: x * D50[0],
      y: y * D50[1],
      z: z * D50[2],
      alpha: lab.alpha,
    }
  }
}

impl From<XYZd50> for XYZd65 {
  fn from(xyz: XYZd50) -> XYZd65 {
    // https://github.com/w3c/csswg-drafts/blob/fba005e2ce9bcac55b49e4aa19b87208b3a0631e/css-color-4/conversions.js#L319
    const MATRIX: &[f32] = &[
      0.9554734527042182,
      -0.023098536874261423,
      0.0632593086610217,
      -0.028369706963208136,
      1.0099954580058226,
      0.021041398966943008,
      0.012314001688319899,
      -0.020507696433477912,
      1.3303659366080753,
    ];

    let xyz = xyz.resolve_missing();
    let (x, y, z) = multiply_matrix(MATRIX, xyz.x, xyz.y, xyz.z);
    XYZd65 {
      x,
      y,
      z,
      alpha: xyz.alpha,
    }
  }
}

impl From<XYZd65> for XYZd50 {
  fn from(xyz: XYZd65) -> XYZd50 {
    // https://github.com/w3c/csswg-drafts/blob/fba005e2ce9bcac55b49e4aa19b87208b3a0631e/css-color-4/conversions.js#L319
    const MATRIX: &[f32] = &[
      1.0479298208405488,
      0.022946793341019088,
      -0.05019222954313557,
      0.029627815688159344,
      0.990434484573249,
      -0.01707382502938514,
      -0.009243058152591178,
      0.015055144896577895,
      0.7518742899580008,
    ];

    let xyz = xyz.resolve_missing();
    let (x, y, z) = multiply_matrix(MATRIX, xyz.x, xyz.y, xyz.z);
    XYZd50 {
      x,
      y,
      z,
      alpha: xyz.alpha,
    }
  }
}

impl From<XYZd65> for SRGBLinear {
  fn from(xyz: XYZd65) -> SRGBLinear {
    // https://github.com/w3c/csswg-drafts/blob/fba005e2ce9bcac55b49e4aa19b87208b3a0631e/css-color-4/conversions.js#L62
    const MATRIX: &[f32] = &[
      3.2409699419045226,
      -1.537383177570094,
      -0.4986107602930034,
      -0.9692436362808796,
      1.8759675015077202,
      0.04155505740717559,
      0.05563007969699366,
      -0.20397695888897652,
      1.0569715142428786,
    ];

    let xyz = xyz.resolve_missing();
    let (r, g, b) = multiply_matrix(MATRIX, xyz.x, xyz.y, xyz.z);
    SRGBLinear {
      r,
      g,
      b,
      alpha: xyz.alpha,
    }
  }
}

#[inline]
fn multiply_matrix(m: &[f32], x: f32, y: f32, z: f32) -> (f32, f32, f32) {
  let a = m[0] * x + m[1] * y + m[2] * z;
  let b = m[3] * x + m[4] * y + m[5] * z;
  let c = m[6] * x + m[7] * y + m[8] * z;
  (a, b, c)
}

impl From<SRGBLinear> for SRGB {
  #[inline]
  fn from(rgb: SRGBLinear) -> SRGB {
    let rgb = rgb.resolve_missing();
    let (r, g, b) = gam_srgb(rgb.r, rgb.g, rgb.b);
    SRGB {
      r,
      g,
      b,
      alpha: rgb.alpha,
    }
  }
}

fn gam_srgb(r: f32, g: f32, b: f32) -> (f32, f32, f32) {
  // https://github.com/w3c/csswg-drafts/blob/fba005e2ce9bcac55b49e4aa19b87208b3a0631e/css-color-4/conversions.js#L31
  // convert an array of linear-light sRGB values in the range 0.0-1.0
  // to gamma corrected form
  // https://en.wikipedia.org/wiki/SRGB
  // Extended transfer function:
  // For negative values, linear portion extends on reflection
  // of axis, then uses reflected pow below that

  #[inline]
  fn gam_srgb_component(c: f32) -> f32 {
    let abs = c.abs();
    if abs > 0.0031308 {
      let sign = if c < 0.0 { -1.0 } else { 1.0 };
      return sign * (1.055 * abs.powf(1.0 / 2.4) - 0.055);
    }

    return 12.92 * c;
  }

  let r = gam_srgb_component(r);
  let g = gam_srgb_component(g);
  let b = gam_srgb_component(b);
  (r, g, b)
}

impl From<OKLAB> for XYZd65 {
  fn from(lab: OKLAB) -> XYZd65 {
    // https://github.com/w3c/csswg-drafts/blob/fba005e2ce9bcac55b49e4aa19b87208b3a0631e/css-color-4/conversions.js#L418
    const LMS_TO_XYZ: &[f32] = &[
      1.2268798733741557,
      -0.5578149965554813,
      0.28139105017721583,
      -0.04057576262431372,
      1.1122868293970594,
      -0.07171106666151701,
      -0.07637294974672142,
      -0.4214933239627914,
      1.5869240244272418,
    ];

    const OKLAB_TO_LMS: &[f32] = &[
      0.99999999845051981432,
      0.39633779217376785678,
      0.21580375806075880339,
      1.0000000088817607767,
      -0.1055613423236563494,
      -0.063854174771705903402,
      1.0000000546724109177,
      -0.089484182094965759684,
      -1.2914855378640917399,
    ];

    let lab = lab.resolve_missing();
    let (a, b, c) = multiply_matrix(OKLAB_TO_LMS, lab.l, lab.a, lab.b);
    let (x, y, z) = multiply_matrix(LMS_TO_XYZ, a.powi(3), b.powi(3), c.powi(3));
    XYZd65 {
      x,
      y,
      z,
      alpha: lab.alpha,
    }
  }
}

impl From<XYZd65> for OKLAB {
  fn from(xyz: XYZd65) -> OKLAB {
    // https://github.com/w3c/csswg-drafts/blob/fba005e2ce9bcac55b49e4aa19b87208b3a0631e/css-color-4/conversions.js#L400
    const XYZ_TO_LMS: &[f32] = &[
      0.8190224432164319,
      0.3619062562801221,
      -0.12887378261216414,
      0.0329836671980271,
      0.9292868468965546,
      0.03614466816999844,
      0.048177199566046255,
      0.26423952494422764,
      0.6335478258136937,
    ];

    const LMS_TO_OKLAB: &[f32] = &[
      0.2104542553,
      0.7936177850,
      -0.0040720468,
      1.9779984951,
      -2.4285922050,
      0.4505937099,
      0.0259040371,
      0.7827717662,
      -0.8086757660,
    ];

    let xyz = xyz.resolve_missing();
    let (a, b, c) = multiply_matrix(XYZ_TO_LMS, xyz.x, xyz.y, xyz.z);
    let (l, a, b) = multiply_matrix(LMS_TO_OKLAB, a.cbrt(), b.cbrt(), c.cbrt());
    OKLAB {
      l,
      a,
      b,
      alpha: xyz.alpha,
    }
  }
}

impl From<XYZd50> for LAB {
  fn from(xyz: XYZd50) -> LAB {
    // https://github.com/w3c/csswg-drafts/blob/fba005e2ce9bcac55b49e4aa19b87208b3a0631e/css-color-4/conversions.js#L332
    // Assuming XYZ is relative to D50, convert to CIE LAB
    // from CIE standard, which now defines these as a rational fraction
    const E: f32 = 216.0 / 24389.0; // 6^3/29^3
    const K: f32 = 24389.0 / 27.0; // 29^3/3^3

    // compute xyz, which is XYZ scaled relative to reference white
    let xyz = xyz.resolve_missing();
    let x = xyz.x / D50[0];
    let y = xyz.y / D50[1];
    let z = xyz.z / D50[2];

    // now compute f
    let f0 = if x > E { x.cbrt() } else { (K * x + 16.0) / 116.0 };

    let f1 = if y > E { y.cbrt() } else { (K * y + 16.0) / 116.0 };

    let f2 = if z > E { z.cbrt() } else { (K * z + 16.0) / 116.0 };

    let l = (116.0 * f1) - 16.0;
    let a = 500.0 * (f0 - f1);
    let b = 200.0 * (f1 - f2);
    LAB {
      l,
      a,
      b,
      alpha: xyz.alpha,
    }
  }
}

impl From<SRGB> for SRGBLinear {
  fn from(rgb: SRGB) -> SRGBLinear {
    let rgb = rgb.resolve_missing();
    let (r, g, b) = lin_srgb(rgb.r, rgb.g, rgb.b);
    SRGBLinear {
      r,
      g,
      b,
      alpha: rgb.alpha,
    }
  }
}

fn lin_srgb(r: f32, g: f32, b: f32) -> (f32, f32, f32) {
  // https://github.com/w3c/csswg-drafts/blob/fba005e2ce9bcac55b49e4aa19b87208b3a0631e/css-color-4/conversions.js#L11
  // convert sRGB values where in-gamut values are in the range [0 - 1]
  // to linear light (un-companded) form.
  // https://en.wikipedia.org/wiki/SRGB
  // Extended transfer function:
  // for negative values, linear portion is extended on reflection of axis,
  // then reflected power function is used.

  #[inline]
  fn lin_srgb_component(c: f32) -> f32 {
    let abs = c.abs();
    if abs < 0.04045 {
      return c / 12.92;
    }

    let sign = if c < 0.0 { -1.0 } else { 1.0 };
    sign * ((abs + 0.055) / 1.055).powf(2.4)
  }

  let r = lin_srgb_component(r);
  let g = lin_srgb_component(g);
  let b = lin_srgb_component(b);
  (r, g, b)
}

impl From<SRGBLinear> for XYZd65 {
  fn from(rgb: SRGBLinear) -> XYZd65 {
    // https://github.com/w3c/csswg-drafts/blob/fba005e2ce9bcac55b49e4aa19b87208b3a0631e/css-color-4/conversions.js#L50
    // convert an array of linear-light sRGB values to CIE XYZ
    // using sRGB's own white, D65 (no chromatic adaptation)
    const MATRIX: &[f32] = &[
      0.41239079926595934,
      0.357584339383878,
      0.1804807884018343,
      0.21263900587151027,
      0.715168678767756,
      0.07219231536073371,
      0.01933081871559182,
      0.11919477979462598,
      0.9505321522496607,
    ];

    let rgb = rgb.resolve_missing();
    let (x, y, z) = multiply_matrix(MATRIX, rgb.r, rgb.g, rgb.b);
    XYZd65 {
      x,
      y,
      z,
      alpha: rgb.alpha,
    }
  }
}

impl From<XYZd65> for P3 {
  fn from(xyz: XYZd65) -> P3 {
    // https://github.com/w3c/csswg-drafts/blob/fba005e2ce9bcac55b49e4aa19b87208b3a0631e/css-color-4/conversions.js#L105
    const MATRIX: &[f32] = &[
      2.493496911941425,
      -0.9313836179191239,
      -0.40271078445071684,
      -0.8294889695615747,
      1.7626640603183463,
      0.023624685841943577,
      0.03584583024378447,
      -0.07617238926804182,
      0.9568845240076872,
    ];

    let xyz = xyz.resolve_missing();
    let (r, g, b) = multiply_matrix(MATRIX, xyz.x, xyz.y, xyz.z);
    let (r, g, b) = gam_srgb(r, g, b); // same as sRGB
    P3 {
      r,
      g,
      b,
      alpha: xyz.alpha,
    }
  }
}

impl From<P3> for XYZd65 {
  fn from(p3: P3) -> XYZd65 {
    // https://github.com/w3c/csswg-drafts/blob/fba005e2ce9bcac55b49e4aa19b87208b3a0631e/css-color-4/conversions.js#L91
    // convert linear-light display-p3 values to CIE XYZ
    // using D65 (no chromatic adaptation)
    // http://www.brucelindbloom.com/index.html?Eqn_RGB_XYZ_Matrix.html
    const MATRIX: &[f32] = &[
      0.4865709486482162,
      0.26566769316909306,
      0.1982172852343625,
      0.2289745640697488,
      0.6917385218365064,
      0.079286914093745,
      0.0000000000000000,
      0.04511338185890264,
      1.043944368900976,
    ];

    let p3 = p3.resolve_missing();
    let (r, g, b) = lin_srgb(p3.r, p3.g, p3.b);
    let (x, y, z) = multiply_matrix(MATRIX, r, g, b);
    XYZd65 {
      x,
      y,
      z,
      alpha: p3.alpha,
    }
  }
}

impl From<A98> for XYZd65 {
  fn from(a98: A98) -> XYZd65 {
    // https://github.com/w3c/csswg-drafts/blob/fba005e2ce9bcac55b49e4aa19b87208b3a0631e/css-color-4/conversions.js#L181
    #[inline]
    fn lin_a98rgb_component(c: f32) -> f32 {
      let sign = if c < 0.0 { -1.0 } else { 1.0 };
      sign * c.abs().powf(563.0 / 256.0)
    }

    // convert an array of a98-rgb values in the range 0.0 - 1.0
    // to linear light (un-companded) form.
    // negative values are also now accepted
    let a98 = a98.resolve_missing();
    let r = lin_a98rgb_component(a98.r);
    let g = lin_a98rgb_component(a98.g);
    let b = lin_a98rgb_component(a98.b);

    // convert an array of linear-light a98-rgb values to CIE XYZ
    // http://www.brucelindbloom.com/index.html?Eqn_RGB_XYZ_Matrix.html
    // has greater numerical precision than section 4.3.5.3 of
    // https://www.adobe.com/digitalimag/pdfs/AdobeRGB1998.pdf
    // but the values below were calculated from first principles
    // from the chromaticity coordinates of R G B W
    // see matrixmaker.html
    const MATRIX: &[f32] = &[
      0.5766690429101305,
      0.1855582379065463,
      0.1882286462349947,
      0.29734497525053605,
      0.6273635662554661,
      0.07529145849399788,
      0.02703136138641234,
      0.07068885253582723,
      0.9913375368376388,
    ];

    let (x, y, z) = multiply_matrix(MATRIX, r, g, b);
    XYZd65 {
      x,
      y,
      z,
      alpha: a98.alpha,
    }
  }
}

impl From<XYZd65> for A98 {
  fn from(xyz: XYZd65) -> A98 {
    // https://github.com/w3c/csswg-drafts/blob/fba005e2ce9bcac55b49e4aa19b87208b3a0631e/css-color-4/conversions.js#L222
    // convert XYZ to linear-light a98-rgb
    const MATRIX: &[f32] = &[
      2.0415879038107465,
      -0.5650069742788596,
      -0.34473135077832956,
      -0.9692436362808795,
      1.8759675015077202,
      0.04155505740717557,
      0.013444280632031142,
      -0.11836239223101838,
      1.0151749943912054,
    ];

    #[inline]
    fn gam_a98_component(c: f32) -> f32 {
      // https://github.com/w3c/csswg-drafts/blob/fba005e2ce9bcac55b49e4aa19b87208b3a0631e/css-color-4/conversions.js#L193
      // convert linear-light a98-rgb  in the range 0.0-1.0
      // to gamma corrected form
      // negative values are also now accepted
      let sign = if c < 0.0 { -1.0 } else { 1.0 };
      sign * c.abs().powf(256.0 / 563.0)
    }

    let xyz = xyz.resolve_missing();
    let (r, g, b) = multiply_matrix(MATRIX, xyz.x, xyz.y, xyz.z);
    let r = gam_a98_component(r);
    let g = gam_a98_component(g);
    let b = gam_a98_component(b);
    A98 {
      r,
      g,
      b,
      alpha: xyz.alpha,
    }
  }
}

impl From<ProPhoto> for XYZd50 {
  fn from(prophoto: ProPhoto) -> XYZd50 {
    // https://github.com/w3c/csswg-drafts/blob/fba005e2ce9bcac55b49e4aa19b87208b3a0631e/css-color-4/conversions.js#L118
    // convert an array of prophoto-rgb values
    // where in-gamut colors are in the range [0.0 - 1.0]
    // to linear light (un-companded) form.
    // Transfer curve is gamma 1.8 with a small linear portion
    // Extended transfer function

    #[inline]
    fn lin_prophoto_component(c: f32) -> f32 {
      const ET2: f32 = 16.0 / 512.0;
      let abs = c.abs();
      if abs <= ET2 {
        return c / 16.0;
      }

      let sign = if c < 0.0 { -1.0 } else { 1.0 };
      sign * c.powf(1.8)
    }

    let prophoto = prophoto.resolve_missing();
    let r = lin_prophoto_component(prophoto.r);
    let g = lin_prophoto_component(prophoto.g);
    let b = lin_prophoto_component(prophoto.b);

    // https://github.com/w3c/csswg-drafts/blob/fba005e2ce9bcac55b49e4aa19b87208b3a0631e/css-color-4/conversions.js#L155
    // convert an array of linear-light prophoto-rgb values to CIE XYZ
    // using  D50 (so no chromatic adaptation needed afterwards)
    // http://www.brucelindbloom.com/index.html?Eqn_RGB_XYZ_Matrix.html
    const MATRIX: &[f32] = &[
      0.7977604896723027,
      0.13518583717574031,
      0.0313493495815248,
      0.2880711282292934,
      0.7118432178101014,
      0.00008565396060525902,
      0.0,
      0.0,
      0.8251046025104601,
    ];

    let (x, y, z) = multiply_matrix(MATRIX, r, g, b);
    XYZd50 {
      x,
      y,
      z,
      alpha: prophoto.alpha,
    }
  }
}

impl From<XYZd50> for ProPhoto {
  fn from(xyz: XYZd50) -> ProPhoto {
    // convert XYZ to linear-light prophoto-rgb
    const MATRIX: &[f32] = &[
      1.3457989731028281,
      -0.25558010007997534,
      -0.05110628506753401,
      -0.5446224939028347,
      1.5082327413132781,
      0.02053603239147973,
      0.0,
      0.0,
      1.2119675456389454,
    ];

    #[inline]
    fn gam_prophoto_component(c: f32) -> f32 {
      // https://github.com/w3c/csswg-drafts/blob/fba005e2ce9bcac55b49e4aa19b87208b3a0631e/css-color-4/conversions.js#L137
      // convert linear-light prophoto-rgb  in the range 0.0-1.0
      // to gamma corrected form
      // Transfer curve is gamma 1.8 with a small linear portion
      // TODO for negative values, extend linear portion on reflection of axis, then add pow below that
      const ET: f32 = 1.0 / 512.0;
      let abs = c.abs();
      if abs >= ET {
        let sign = if c < 0.0 { -1.0 } else { 1.0 };
        return sign * abs.powf(1.0 / 1.8);
      }

      16.0 * c
    }

    let xyz = xyz.resolve_missing();
    let (r, g, b) = multiply_matrix(MATRIX, xyz.x, xyz.y, xyz.z);
    let r = gam_prophoto_component(r);
    let g = gam_prophoto_component(g);
    let b = gam_prophoto_component(b);
    ProPhoto {
      r,
      g,
      b,
      alpha: xyz.alpha,
    }
  }
}

impl From<Rec2020> for XYZd65 {
  fn from(rec2020: Rec2020) -> XYZd65 {
    // https://github.com/w3c/csswg-drafts/blob/fba005e2ce9bcac55b49e4aa19b87208b3a0631e/css-color-4/conversions.js#L235
    // convert an array of rec2020 RGB values in the range 0.0 - 1.0
    // to linear light (un-companded) form.
    // ITU-R BT.2020-2 p.4

    #[inline]
    fn lin_rec2020_component(c: f32) -> f32 {
      const A: f32 = 1.09929682680944;
      const B: f32 = 0.018053968510807;

      let abs = c.abs();
      if abs < B * 4.5 {
        return c / 4.5;
      }

      let sign = if c < 0.0 { -1.0 } else { 1.0 };
      sign * ((abs + A - 1.0) / A).powf(1.0 / 0.45)
    }

    let rec2020 = rec2020.resolve_missing();
    let r = lin_rec2020_component(rec2020.r);
    let g = lin_rec2020_component(rec2020.g);
    let b = lin_rec2020_component(rec2020.b);

    // https://github.com/w3c/csswg-drafts/blob/fba005e2ce9bcac55b49e4aa19b87208b3a0631e/css-color-4/conversions.js#L276
    // convert an array of linear-light rec2020 values to CIE XYZ
    // using  D65 (no chromatic adaptation)
    // http://www.brucelindbloom.com/index.html?Eqn_RGB_XYZ_Matrix.html
    const MATRIX: &[f32] = &[
      0.6369580483012914,
      0.14461690358620832,
      0.1688809751641721,
      0.2627002120112671,
      0.6779980715188708,
      0.05930171646986196,
      0.000000000000000,
      0.028072693049087428,
      1.060985057710791,
    ];

    let (x, y, z) = multiply_matrix(MATRIX, r, g, b);
    XYZd65 {
      x,
      y,
      z,
      alpha: rec2020.alpha,
    }
  }
}

impl From<XYZd65> for Rec2020 {
  fn from(xyz: XYZd65) -> Rec2020 {
    // convert XYZ to linear-light rec2020
    const MATRIX: &[f32] = &[
      1.7166511879712674,
      -0.35567078377639233,
      -0.25336628137365974,
      -0.6666843518324892,
      1.6164812366349395,
      0.01576854581391113,
      0.017639857445310783,
      -0.042770613257808524,
      0.9421031212354738,
    ];

    #[inline]
    fn gam_rec2020_component(c: f32) -> f32 {
      // convert linear-light rec2020 RGB  in the range 0.0-1.0
      // to gamma corrected form
      // ITU-R BT.2020-2 p.4

      const A: f32 = 1.09929682680944;
      const B: f32 = 0.018053968510807;

      let abs = c.abs();
      if abs > B {
        let sign = if c < 0.0 { -1.0 } else { 1.0 };
        return sign * (A * abs.powf(0.45) - (A - 1.0));
      }

      4.5 * c
    }

    let xyz = xyz.resolve_missing();
    let (r, g, b) = multiply_matrix(MATRIX, xyz.x, xyz.y, xyz.z);
    let r = gam_rec2020_component(r);
    let g = gam_rec2020_component(g);
    let b = gam_rec2020_component(b);
    Rec2020 {
      r,
      g,
      b,
      alpha: xyz.alpha,
    }
  }
}

impl From<SRGB> for HSL {
  fn from(rgb: SRGB) -> HSL {
    // https://drafts.csswg.org/css-color/#rgb-to-hsl
    let rgb = rgb.resolve();
    let r = rgb.r;
    let g = rgb.g;
    let b = rgb.b;
    let max = r.max(g).max(b);
    let min = r.min(g).min(b);
    let mut h = f32::NAN;
    let mut s: f32 = 0.0;
    let l = (min + max) / 2.0;
    let d = max - min;

    if d != 0.0 {
      s = if l == 0.0 || l == 1.0 {
        0.0
      } else {
        (max - l) / l.min(1.0 - l)
      };

      if max == r {
        h = (g - b) / d + (if g < b { 6.0 } else { 0.0 });
      } else if max == g {
        h = (b - r) / d + 2.0;
      } else if max == b {
        h = (r - g) / d + 4.0;
      }

      h = h * 60.0;
    }

    HSL {
      h,
      s,
      l,
      alpha: rgb.alpha,
    }
  }
}

impl From<HSL> for SRGB {
  fn from(hsl: HSL) -> SRGB {
    // https://drafts.csswg.org/css-color/#hsl-to-rgb
    let hsl = hsl.resolve_missing();
    let h = (hsl.h - 360.0 * (hsl.h / 360.0).floor()) / 360.0;
    let (r, g, b) = hsl_to_rgb(h, hsl.s, hsl.l);
    SRGB {
      r,
      g,
      b,
      alpha: hsl.alpha,
    }
  }
}

impl From<SRGB> for HWB {
  fn from(rgb: SRGB) -> HWB {
    let rgb = rgb.resolve();
    let hsl = HSL::from(rgb);
    let r = rgb.r;
    let g = rgb.g;
    let b = rgb.b;
    let w = r.min(g).min(b);
    let b = 1.0 - r.max(g).max(b);
    HWB {
      h: hsl.h,
      w,
      b,
      alpha: rgb.alpha,
    }
  }
}

impl From<HWB> for SRGB {
  fn from(hwb: HWB) -> SRGB {
    // https://drafts.csswg.org/css-color/#hwb-to-rgb
    let hwb = hwb.resolve_missing();
    let h = hwb.h;
    let w = hwb.w;
    let b = hwb.b;

    if w + b >= 1.0 {
      let gray = w / (w + b);
      return SRGB {
        r: gray,
        g: gray,
        b: gray,
        alpha: hwb.alpha,
      };
    }

    let mut rgba = SRGB::from(HSL {
      h,
      s: 1.0,
      l: 0.5,
      alpha: hwb.alpha,
    });
    let x = 1.0 - w - b;
    rgba.r = rgba.r * x + w;
    rgba.g = rgba.g * x + w;
    rgba.b = rgba.b * x + w;
    rgba
  }
}

impl From<RGBA> for SRGB {
  fn from(rgb: RGBA) -> SRGB {
    SRGB {
      r: rgb.red_f32(),
      g: rgb.green_f32(),
      b: rgb.blue_f32(),
      alpha: rgb.alpha_f32(),
    }
  }
}

impl From<SRGB> for RGBA {
  fn from(rgb: SRGB) -> RGBA {
    let rgb = rgb.resolve();
    RGBA::from_floats(rgb.r, rgb.g, rgb.b, rgb.alpha)
  }
}

impl From<SRGB> for RGB {
  fn from(rgb: SRGB) -> Self {
    RGB {
      r: rgb.r * 255.0,
      g: rgb.g * 255.0,
      b: rgb.b * 255.0,
      alpha: rgb.alpha,
    }
  }
}

impl From<RGB> for SRGB {
  fn from(rgb: RGB) -> Self {
    SRGB {
      r: rgb.r / 255.0,
      g: rgb.g / 255.0,
      b: rgb.b / 255.0,
      alpha: rgb.alpha,
    }
  }
}

impl From<RGBA> for RGB {
  fn from(rgb: RGBA) -> Self {
    RGB::from(&rgb)
  }
}

impl From<&RGBA> for RGB {
  fn from(rgb: &RGBA) -> Self {
    RGB {
      r: rgb.red as f32,
      g: rgb.green as f32,
      b: rgb.blue as f32,
      alpha: rgb.alpha_f32(),
    }
  }
}

impl From<RGB> for RGBA {
  fn from(rgb: RGB) -> Self {
    RGBA::new(
      rgb.r as u8,
      rgb.g as u8,
      rgb.b as u8,
      (rgb.alpha * 255.0).round().max(0.).min(255.) as u8,
    )
  }
}

// Once Rust specialization is stable, this could be simplified.
via!(LAB -> XYZd50 -> XYZd65);
via!(ProPhoto -> XYZd50 -> XYZd65);
via!(OKLCH -> OKLAB -> XYZd65);

via!(LAB -> XYZd65 -> OKLAB);
via!(LAB -> XYZd65 -> OKLCH);
via!(LAB -> XYZd65 -> SRGB);
via!(LAB -> XYZd65 -> SRGBLinear);
via!(LAB -> XYZd65 -> P3);
via!(LAB -> XYZd65 -> A98);
via!(LAB -> XYZd65 -> ProPhoto);
via!(LAB -> XYZd65 -> Rec2020);
via!(LAB -> XYZd65 -> HSL);
via!(LAB -> XYZd65 -> HWB);

via!(LCH -> LAB -> XYZd65);
via!(LCH -> XYZd65 -> OKLAB);
via!(LCH -> XYZd65 -> OKLCH);
via!(LCH -> XYZd65 -> SRGB);
via!(LCH -> XYZd65 -> SRGBLinear);
via!(LCH -> XYZd65 -> P3);
via!(LCH -> XYZd65 -> A98);
via!(LCH -> XYZd65 -> ProPhoto);
via!(LCH -> XYZd65 -> Rec2020);
via!(LCH -> XYZd65 -> XYZd50);
via!(LCH -> XYZd65 -> HSL);
via!(LCH -> XYZd65 -> HWB);

via!(SRGB -> SRGBLinear -> XYZd65);
via!(SRGB -> XYZd65 -> OKLAB);
via!(SRGB -> XYZd65 -> OKLCH);
via!(SRGB -> XYZd65 -> P3);
via!(SRGB -> XYZd65 -> A98);
via!(SRGB -> XYZd65 -> ProPhoto);
via!(SRGB -> XYZd65 -> Rec2020);
via!(SRGB -> XYZd65 -> XYZd50);

via!(P3 -> XYZd65 -> SRGBLinear);
via!(P3 -> XYZd65 -> OKLAB);
via!(P3 -> XYZd65 -> OKLCH);
via!(P3 -> XYZd65 -> A98);
via!(P3 -> XYZd65 -> ProPhoto);
via!(P3 -> XYZd65 -> Rec2020);
via!(P3 -> XYZd65 -> XYZd50);
via!(P3 -> XYZd65 -> HSL);
via!(P3 -> XYZd65 -> HWB);

via!(SRGBLinear -> XYZd65 -> OKLAB);
via!(SRGBLinear -> XYZd65 -> OKLCH);
via!(SRGBLinear -> XYZd65 -> A98);
via!(SRGBLinear -> XYZd65 -> ProPhoto);
via!(SRGBLinear -> XYZd65 -> Rec2020);
via!(SRGBLinear -> XYZd65 -> XYZd50);
via!(SRGBLinear -> XYZd65 -> HSL);
via!(SRGBLinear -> XYZd65 -> HWB);

via!(A98 -> XYZd65 -> OKLAB);
via!(A98 -> XYZd65 -> OKLCH);
via!(A98 -> XYZd65 -> ProPhoto);
via!(A98 -> XYZd65 -> Rec2020);
via!(A98 -> XYZd65 -> XYZd50);
via!(A98 -> XYZd65 -> HSL);
via!(A98 -> XYZd65 -> HWB);

via!(ProPhoto -> XYZd65 -> OKLAB);
via!(ProPhoto -> XYZd65 -> OKLCH);
via!(ProPhoto -> XYZd65 -> Rec2020);
via!(ProPhoto -> XYZd65 -> HSL);
via!(ProPhoto -> XYZd65 -> HWB);

via!(XYZd50 -> XYZd65 -> OKLAB);
via!(XYZd50 -> XYZd65 -> OKLCH);
via!(XYZd50 -> XYZd65 -> Rec2020);
via!(XYZd50 -> XYZd65 -> HSL);
via!(XYZd50 -> XYZd65 -> HWB);

via!(Rec2020 -> XYZd65 -> OKLAB);
via!(Rec2020 -> XYZd65 -> OKLCH);
via!(Rec2020 -> XYZd65 -> HSL);
via!(Rec2020 -> XYZd65 -> HWB);

via!(HSL -> XYZd65 -> OKLAB);
via!(HSL -> XYZd65 -> OKLCH);
via!(HSL -> SRGB -> XYZd65);
via!(HSL -> SRGB -> HWB);

via!(HWB -> SRGB -> XYZd65);
via!(HWB -> XYZd65 -> OKLAB);
via!(HWB -> XYZd65 -> OKLCH);

via!(RGB -> SRGB -> LAB);
via!(RGB -> SRGB -> LCH);
via!(RGB -> SRGB -> OKLAB);
via!(RGB -> SRGB -> OKLCH);
via!(RGB -> SRGB -> P3);
via!(RGB -> SRGB -> SRGBLinear);
via!(RGB -> SRGB -> A98);
via!(RGB -> SRGB -> ProPhoto);
via!(RGB -> SRGB -> XYZd50);
via!(RGB -> SRGB -> XYZd65);
via!(RGB -> SRGB -> Rec2020);
via!(RGB -> SRGB -> HSL);
via!(RGB -> SRGB -> HWB);

// RGBA is an 8-bit version. Convert to SRGB, which is a
// more accurate floating point representation for all operations.
via!(RGBA -> SRGB -> LAB);
via!(RGBA -> SRGB -> LCH);
via!(RGBA -> SRGB -> OKLAB);
via!(RGBA -> SRGB -> OKLCH);
via!(RGBA -> SRGB -> P3);
via!(RGBA -> SRGB -> SRGBLinear);
via!(RGBA -> SRGB -> A98);
via!(RGBA -> SRGB -> ProPhoto);
via!(RGBA -> SRGB -> XYZd50);
via!(RGBA -> SRGB -> XYZd65);
via!(RGBA -> SRGB -> Rec2020);
via!(RGBA -> SRGB -> HSL);
via!(RGBA -> SRGB -> HWB);

macro_rules! color_space {
  ($space: ty) => {
    impl From<LABColor> for $space {
      fn from(color: LABColor) -> $space {
        use LABColor::*;

        match color {
          LAB(v) => v.into(),
          LCH(v) => v.into(),
          OKLAB(v) => v.into(),
          OKLCH(v) => v.into(),
        }
      }
    }

    impl From<PredefinedColor> for $space {
      fn from(color: PredefinedColor) -> $space {
        use PredefinedColor::*;

        match color {
          SRGB(v) => v.into(),
          SRGBLinear(v) => v.into(),
          DisplayP3(v) => v.into(),
          A98(v) => v.into(),
          ProPhoto(v) => v.into(),
          Rec2020(v) => v.into(),
          XYZd50(v) => v.into(),
          XYZd65(v) => v.into(),
        }
      }
    }

    impl From<FloatColor> for $space {
      fn from(color: FloatColor) -> $space {
        use FloatColor::*;

        match color {
          RGB(v) => v.into(),
          HSL(v) => v.into(),
          HWB(v) => v.into(),
        }
      }
    }

    impl TryFrom<&CssColor> for $space {
      type Error = ();
      fn try_from(color: &CssColor) -> Result<$space, ()> {
        Ok(match color {
          CssColor::RGBA(rgba) => (*rgba).into(),
          CssColor::LAB(lab) => (**lab).into(),
          CssColor::Predefined(predefined) => (**predefined).into(),
          CssColor::Float(float) => (**float).into(),
          CssColor::CurrentColor => return Err(()),
          CssColor::LightDark(..) => return Err(()),
          CssColor::System(..) => return Err(()),
        })
      }
    }

    impl TryFrom<CssColor> for $space {
      type Error = ();
      fn try_from(color: CssColor) -> Result<$space, ()> {
        Ok(match color {
          CssColor::RGBA(rgba) => rgba.into(),
          CssColor::LAB(lab) => (*lab).into(),
          CssColor::Predefined(predefined) => (*predefined).into(),
          CssColor::Float(float) => (*float).into(),
          CssColor::CurrentColor => return Err(()),
          CssColor::LightDark(..) => return Err(()),
          CssColor::System(..) => return Err(()),
        })
      }
    }
  };
}

color_space!(LAB);
color_space!(LCH);
color_space!(OKLAB);
color_space!(OKLCH);
color_space!(SRGB);
color_space!(SRGBLinear);
color_space!(XYZd50);
color_space!(XYZd65);
color_space!(P3);
color_space!(A98);
color_space!(ProPhoto);
color_space!(Rec2020);
color_space!(HSL);
color_space!(HWB);
color_space!(RGB);
color_space!(RGBA);

macro_rules! predefined {
  ($key: ident, $t: ty) => {
    impl From<$t> for PredefinedColor {
      fn from(color: $t) -> PredefinedColor {
        PredefinedColor::$key(color)
      }
    }

    impl From<$t> for CssColor {
      fn from(color: $t) -> CssColor {
        CssColor::Predefined(Box::new(PredefinedColor::$key(color)))
      }
    }
  };
}

predefined!(SRGBLinear, SRGBLinear);
predefined!(XYZd50, XYZd50);
predefined!(XYZd65, XYZd65);
predefined!(DisplayP3, P3);
predefined!(A98, A98);
predefined!(ProPhoto, ProPhoto);
predefined!(Rec2020, Rec2020);

macro_rules! lab {
  ($key: ident, $t: ty) => {
    impl From<$t> for LABColor {
      fn from(color: $t) -> LABColor {
        LABColor::$key(color)
      }
    }

    impl From<$t> for CssColor {
      fn from(color: $t) -> CssColor {
        CssColor::LAB(Box::new(LABColor::$key(color)))
      }
    }
  };
}

lab!(LAB, LAB);
lab!(LCH, LCH);
lab!(OKLAB, OKLAB);
lab!(OKLCH, OKLCH);

macro_rules! rgb {
  ($t: ty) => {
    impl From<$t> for CssColor {
      fn from(color: $t) -> CssColor {
        // TODO: should we serialize as color(srgb, ...)?
        // would be more precise than 8-bit color.
        CssColor::RGBA(color.into())
      }
    }
  };
}

rgb!(SRGB);
rgb!(HSL);
rgb!(HWB);
rgb!(RGB);

impl From<RGBA> for CssColor {
  fn from(color: RGBA) -> CssColor {
    CssColor::RGBA(color)
  }
}

/// A trait that colors implement to support [gamut mapping](https://www.w3.org/TR/css-color-4/#gamut-mapping).
pub trait ColorGamut {
  /// Returns whether the color is within the gamut of the color space.
  fn in_gamut(&self) -> bool;
  /// Clips the color so that it is within the gamut of the color space.
  fn clip(&self) -> Self;
}

macro_rules! bounded_color_gamut {
  ($t: ty, $a: ident, $b: ident, $c: ident) => {
    impl ColorGamut for $t {
      #[inline]
      fn in_gamut(&self) -> bool {
        self.$a >= 0.0 && self.$a <= 1.0 && self.$b >= 0.0 && self.$b <= 1.0 && self.$c >= 0.0 && self.$c <= 1.0
      }

      #[inline]
      fn clip(&self) -> Self {
        Self {
          $a: self.$a.clamp(0.0, 1.0),
          $b: self.$b.clamp(0.0, 1.0),
          $c: self.$c.clamp(0.0, 1.0),
          alpha: self.alpha.clamp(0.0, 1.0),
        }
      }
    }
  };
}

macro_rules! unbounded_color_gamut {
  ($t: ty, $a: ident, $b: ident, $c: ident) => {
    impl ColorGamut for $t {
      #[inline]
      fn in_gamut(&self) -> bool {
        true
      }

      #[inline]
      fn clip(&self) -> Self {
        *self
      }
    }
  };
}

macro_rules! hsl_hwb_color_gamut {
  ($t: ty, $a: ident, $b: ident) => {
    impl ColorGamut for $t {
      #[inline]
      fn in_gamut(&self) -> bool {
        self.$a >= 0.0 && self.$a <= 1.0 && self.$b >= 0.0 && self.$b <= 1.0
      }

      #[inline]
      fn clip(&self) -> Self {
        Self {
          h: self.h % 360.0,
          $a: self.$a.clamp(0.0, 1.0),
          $b: self.$b.clamp(0.0, 1.0),
          alpha: self.alpha.clamp(0.0, 1.0),
        }
      }
    }
  };
}

bounded_color_gamut!(SRGB, r, g, b);
bounded_color_gamut!(SRGBLinear, r, g, b);
bounded_color_gamut!(P3, r, g, b);
bounded_color_gamut!(A98, r, g, b);
bounded_color_gamut!(ProPhoto, r, g, b);
bounded_color_gamut!(Rec2020, r, g, b);
unbounded_color_gamut!(LAB, l, a, b);
unbounded_color_gamut!(OKLAB, l, a, b);
unbounded_color_gamut!(XYZd50, x, y, z);
unbounded_color_gamut!(XYZd65, x, y, z);
unbounded_color_gamut!(LCH, l, c, h);
unbounded_color_gamut!(OKLCH, l, c, h);
hsl_hwb_color_gamut!(HSL, s, l);
hsl_hwb_color_gamut!(HWB, w, b);

impl ColorGamut for RGB {
  #[inline]
  fn in_gamut(&self) -> bool {
    self.r >= 0.0 && self.r <= 255.0 && self.g >= 0.0 && self.g <= 255.0 && self.b >= 0.0 && self.b <= 255.0
  }

  #[inline]
  fn clip(&self) -> Self {
    Self {
      r: self.r.clamp(0.0, 255.0),
      g: self.g.clamp(0.0, 255.0),
      b: self.b.clamp(0.0, 255.0),
      alpha: self.alpha.clamp(0.0, 1.0),
    }
  }
}

fn delta_eok<T: Into<OKLAB>>(a: T, b: OKLCH) -> f32 {
  // https://www.w3.org/TR/css-color-4/#color-difference-OK
  let a: OKLAB = a.into();
  let b: OKLAB = b.into();
  let delta_l = a.l - b.l;
  let delta_a = a.a - b.a;
  let delta_b = a.b - b.b;

  (delta_l.powi(2) + delta_a.powi(2) + delta_b.powi(2)).sqrt()
}

fn map_gamut<T>(color: T) -> T
where
  T: Into<OKLCH> + ColorGamut + Into<OKLAB> + From<OKLCH> + Copy,
{
  const JND: f32 = 0.02;
  const EPSILON: f32 = 0.00001;

  // https://www.w3.org/TR/css-color-4/#binsearch
  let mut current: OKLCH = color.into();

  // If lightness is >= 100%, return pure white.
  if (current.l - 1.0).abs() < EPSILON || current.l > 1.0 {
    return OKLCH {
      l: 1.0,
      c: 0.0,
      h: 0.0,
      alpha: current.alpha,
    }
    .into();
  }

  // If lightness <= 0%, return pure black.
  if current.l < EPSILON {
    return OKLCH {
      l: 0.0,
      c: 0.0,
      h: 0.0,
      alpha: current.alpha,
    }
    .into();
  }

  let mut min = 0.0;
  let mut max = current.c;

  while (max - min) > EPSILON {
    let chroma = (min + max) / 2.0;
    current.c = chroma;

    let converted = T::from(current);
    if converted.in_gamut() {
      min = chroma;
      continue;
    }

    let clipped = converted.clip();
    let delta_e = delta_eok(clipped, current);
    if delta_e < JND {
      return clipped;
    }

    max = chroma;
  }

  current.into()
}

fn parse_color_mix<'i, 't>(input: &mut Parser<'i, 't>) -> Result<CssColor, ParseError<'i, ParserError<'i>>> {
  input.expect_ident_matching("in")?;
  let method = ColorSpaceName::parse(input)?;

  let hue_method = if matches!(
    method,
    ColorSpaceName::Hsl | ColorSpaceName::Hwb | ColorSpaceName::LCH | ColorSpaceName::OKLCH
  ) {
    let hue_method = input.try_parse(HueInterpolationMethod::parse);
    if hue_method.is_ok() {
      input.expect_ident_matching("hue")?;
    }
    hue_method
  } else {
    Ok(HueInterpolationMethod::Shorter)
  };

  let hue_method = hue_method.unwrap_or(HueInterpolationMethod::Shorter);
  input.expect_comma()?;

  let first_percent = input.try_parse(|input| input.expect_percentage());
  let first_color = CssColor::parse(input)?;
  let first_percent = first_percent
    .or_else(|_| input.try_parse(|input| input.expect_percentage()))
    .ok();
  input.expect_comma()?;

  let second_percent = input.try_parse(|input| input.expect_percentage());
  let second_color = CssColor::parse(input)?;
  let second_percent = second_percent
    .or_else(|_| input.try_parse(|input| input.expect_percentage()))
    .ok();

  // https://drafts.csswg.org/css-color-5/#color-mix-percent-norm
  let (p1, p2) = if first_percent.is_none() && second_percent.is_none() {
    (0.5, 0.5)
  } else {
    let p2 = second_percent.unwrap_or_else(|| 1.0 - first_percent.unwrap());
    let p1 = first_percent.unwrap_or_else(|| 1.0 - second_percent.unwrap());
    (p1, p2)
  };

  if (p1 + p2) == 0.0 {
    return Err(input.new_custom_error(ParserError::InvalidValue));
  }

  match method {
    ColorSpaceName::SRGB => first_color.interpolate::<SRGB>(p1, &second_color, p2, hue_method),
    ColorSpaceName::SRGBLinear => first_color.interpolate::<SRGBLinear>(p1, &second_color, p2, hue_method),
    ColorSpaceName::Hsl => first_color.interpolate::<HSL>(p1, &second_color, p2, hue_method),
    ColorSpaceName::Hwb => first_color.interpolate::<HWB>(p1, &second_color, p2, hue_method),
    ColorSpaceName::LAB => first_color.interpolate::<LAB>(p1, &second_color, p2, hue_method),
    ColorSpaceName::LCH => first_color.interpolate::<LCH>(p1, &second_color, p2, hue_method),
    ColorSpaceName::OKLAB => first_color.interpolate::<OKLAB>(p1, &second_color, p2, hue_method),
    ColorSpaceName::OKLCH => first_color.interpolate::<OKLCH>(p1, &second_color, p2, hue_method),
    ColorSpaceName::XYZ | ColorSpaceName::XYZd65 => {
      first_color.interpolate::<XYZd65>(p1, &second_color, p2, hue_method)
    }
    ColorSpaceName::XYZd50 => first_color.interpolate::<XYZd50>(p1, &second_color, p2, hue_method),
  }
  .map_err(|_| input.new_custom_error(ParserError::InvalidValue))
}

impl CssColor {
  fn get_type_id(&self) -> TypeId {
    match self {
      CssColor::RGBA(..) => TypeId::of::<SRGB>(),
      CssColor::LAB(lab) => match &**lab {
        LABColor::LAB(..) => TypeId::of::<LAB>(),
        LABColor::LCH(..) => TypeId::of::<LCH>(),
        LABColor::OKLAB(..) => TypeId::of::<OKLAB>(),
        LABColor::OKLCH(..) => TypeId::of::<OKLCH>(),
      },
      CssColor::Predefined(predefined) => match &**predefined {
        PredefinedColor::SRGB(..) => TypeId::of::<SRGB>(),
        PredefinedColor::SRGBLinear(..) => TypeId::of::<SRGBLinear>(),
        PredefinedColor::DisplayP3(..) => TypeId::of::<P3>(),
        PredefinedColor::A98(..) => TypeId::of::<A98>(),
        PredefinedColor::ProPhoto(..) => TypeId::of::<ProPhoto>(),
        PredefinedColor::Rec2020(..) => TypeId::of::<Rec2020>(),
        PredefinedColor::XYZd50(..) => TypeId::of::<XYZd50>(),
        PredefinedColor::XYZd65(..) => TypeId::of::<XYZd65>(),
      },
      CssColor::Float(float) => match &**float {
        FloatColor::RGB(..) => TypeId::of::<SRGB>(),
        FloatColor::HSL(..) => TypeId::of::<HSL>(),
        FloatColor::HWB(..) => TypeId::of::<HWB>(),
      },
      _ => unreachable!(),
    }
  }

  fn to_light_dark(&self) -> CssColor {
    match self {
      CssColor::LightDark(..) => self.clone(),
      _ => CssColor::LightDark(Box::new(self.clone()), Box::new(self.clone())),
    }
  }

  /// Mixes this color with another color, including the specified amount of each.
  /// Implemented according to the [`color-mix()`](https://www.w3.org/TR/css-color-5/#color-mix) function.
  pub fn interpolate<T>(
    &self,
    mut p1: f32,
    other: &CssColor,
    mut p2: f32,
    method: HueInterpolationMethod,
  ) -> Result<CssColor, ()>
  where
    for<'a> T: 'static
      + TryFrom<&'a CssColor>
      + Interpolate
      + Into<CssColor>
      + Into<OKLCH>
      + ColorGamut
      + Into<OKLAB>
      + From<OKLCH>
      + Copy,
  {
    if matches!(self, CssColor::CurrentColor | CssColor::System(..))
      || matches!(other, CssColor::CurrentColor | CssColor::System(..))
    {
      return Err(());
    }

    if matches!(self, CssColor::LightDark(..)) || matches!(other, CssColor::LightDark(..)) {
      if let (CssColor::LightDark(al, ad), CssColor::LightDark(bl, bd)) =
        (self.to_light_dark(), other.to_light_dark())
      {
        return Ok(CssColor::LightDark(
          Box::new(al.interpolate::<T>(p1, &bl, p2, method)?),
          Box::new(ad.interpolate::<T>(p1, &bd, p2, method)?),
        ));
      }
    }

    let type_id = TypeId::of::<T>();
    let converted_first = self.get_type_id() != type_id;
    let converted_second = other.get_type_id() != type_id;

    // https://drafts.csswg.org/css-color-5/#color-mix-result
    let mut first_color = T::try_from(self).map_err(|_| ())?;
    let mut second_color = T::try_from(other).map_err(|_| ())?;

    if converted_first && !first_color.in_gamut() {
      first_color = map_gamut(first_color);
    }

    if converted_second && !second_color.in_gamut() {
      second_color = map_gamut(second_color);
    }

    // https://www.w3.org/TR/css-color-4/#powerless
    if converted_first {
      first_color.adjust_powerless_components();
    }

    if converted_second {
      second_color.adjust_powerless_components();
    }

    // https://drafts.csswg.org/css-color-4/#interpolation-missing
    first_color.fill_missing_components(&second_color);
    second_color.fill_missing_components(&first_color);

    // https://www.w3.org/TR/css-color-4/#hue-interpolation
    first_color.adjust_hue(&mut second_color, method);

    // https://www.w3.org/TR/css-color-4/#interpolation-alpha
    first_color.premultiply();
    second_color.premultiply();

    // https://drafts.csswg.org/css-color-5/#color-mix-percent-norm
    let mut alpha_multiplier = p1 + p2;
    if alpha_multiplier != 1.0 {
      p1 = p1 / alpha_multiplier;
      p2 = p2 / alpha_multiplier;
      if alpha_multiplier > 1.0 {
        alpha_multiplier = 1.0;
      }
    }

    let mut result_color = first_color.interpolate(p1, &second_color, p2);
    result_color.unpremultiply(alpha_multiplier);

    Ok(result_color.into())
  }
}

/// A trait that colors implement to support interpolation.
pub trait Interpolate {
  /// Adjusts components that are powerless to be NaN.
  fn adjust_powerless_components(&mut self) {}
  /// Fills missing components (represented as NaN) to match the other color to interpolate with.
  fn fill_missing_components(&mut self, other: &Self);
  /// Adjusts the color hue according to the given hue interpolation method.
  fn adjust_hue(&mut self, _: &mut Self, _: HueInterpolationMethod) {}
  /// Premultiplies the color by its alpha value.
  fn premultiply(&mut self);
  /// Un-premultiplies the color by the given alpha multiplier.
  fn unpremultiply(&mut self, alpha_multiplier: f32);
  /// Interpolates the color with another using the given amounts of each.
  fn interpolate(&self, p1: f32, other: &Self, p2: f32) -> Self;
}

macro_rules! interpolate {
  ($a: ident, $b: ident, $c: ident) => {
    fn fill_missing_components(&mut self, other: &Self) {
      if self.$a.is_nan() {
        self.$a = other.$a;
      }

      if self.$b.is_nan() {
        self.$b = other.$b;
      }

      if self.$c.is_nan() {
        self.$c = other.$c;
      }

      if self.alpha.is_nan() {
        self.alpha = other.alpha;
      }
    }

    fn interpolate(&self, p1: f32, other: &Self, p2: f32) -> Self {
      Self {
        $a: self.$a * p1 + other.$a * p2,
        $b: self.$b * p1 + other.$b * p2,
        $c: self.$c * p1 + other.$c * p2,
        alpha: self.alpha * p1 + other.alpha * p2,
      }
    }
  };
}

macro_rules! rectangular_premultiply {
  ($a: ident, $b: ident, $c: ident) => {
    fn premultiply(&mut self) {
      if !self.alpha.is_nan() {
        self.$a *= self.alpha;
        self.$b *= self.alpha;
        self.$c *= self.alpha;
      }
    }

    fn unpremultiply(&mut self, alpha_multiplier: f32) {
      if !self.alpha.is_nan() && self.alpha != 0.0 {
        self.$a /= self.alpha;
        self.$b /= self.alpha;
        self.$c /= self.alpha;
        self.alpha *= alpha_multiplier;
      }
    }
  };
}

macro_rules! polar_premultiply {
  ($a: ident, $b: ident) => {
    fn premultiply(&mut self) {
      if !self.alpha.is_nan() {
        self.$a *= self.alpha;
        self.$b *= self.alpha;
      }
    }

    fn unpremultiply(&mut self, alpha_multiplier: f32) {
      self.h %= 360.0;
      if !self.alpha.is_nan() {
        self.$a /= self.alpha;
        self.$b /= self.alpha;
        self.alpha *= alpha_multiplier;
      }
    }
  };
}

macro_rules! adjust_powerless_lab {
  () => {
    fn adjust_powerless_components(&mut self) {
      // If the lightness of a LAB color is 0%, both the a and b components are powerless.
      if self.l.abs() < f32::EPSILON {
        self.a = f32::NAN;
        self.b = f32::NAN;
      }
    }
  };
}

macro_rules! adjust_powerless_lch {
  () => {
    fn adjust_powerless_components(&mut self) {
      // If the chroma of an LCH color is 0%, the hue component is powerless.
      // If the lightness of an LCH color is 0%, both the hue and chroma components are powerless.
      if self.c.abs() < f32::EPSILON {
        self.h = f32::NAN;
      }

      if self.l.abs() < f32::EPSILON {
        self.c = f32::NAN;
        self.h = f32::NAN;
      }
    }

    fn adjust_hue(&mut self, other: &mut Self, method: HueInterpolationMethod) {
      method.interpolate(&mut self.h, &mut other.h);
    }
  };
}

impl Interpolate for SRGB {
  rectangular_premultiply!(r, g, b);
  interpolate!(r, g, b);
}

impl Interpolate for SRGBLinear {
  rectangular_premultiply!(r, g, b);
  interpolate!(r, g, b);
}

impl Interpolate for XYZd50 {
  rectangular_premultiply!(x, y, z);
  interpolate!(x, y, z);
}

impl Interpolate for XYZd65 {
  rectangular_premultiply!(x, y, z);
  interpolate!(x, y, z);
}

impl Interpolate for LAB {
  adjust_powerless_lab!();
  rectangular_premultiply!(l, a, b);
  interpolate!(l, a, b);
}

impl Interpolate for OKLAB {
  adjust_powerless_lab!();
  rectangular_premultiply!(l, a, b);
  interpolate!(l, a, b);
}

impl Interpolate for LCH {
  adjust_powerless_lch!();
  polar_premultiply!(l, c);
  interpolate!(l, c, h);
}

impl Interpolate for OKLCH {
  adjust_powerless_lch!();
  polar_premultiply!(l, c);
  interpolate!(l, c, h);
}

impl Interpolate for HSL {
  polar_premultiply!(s, l);

  fn adjust_powerless_components(&mut self) {
    // If the saturation of an HSL color is 0%, then the hue component is powerless.
    // If the lightness of an HSL color is 0% or 100%, both the saturation and hue components are powerless.
    if self.s.abs() < f32::EPSILON {
      self.h = f32::NAN;
    }

    if self.l.abs() < f32::EPSILON || (self.l - 1.0).abs() < f32::EPSILON {
      self.h = f32::NAN;
      self.s = f32::NAN;
    }
  }

  fn adjust_hue(&mut self, other: &mut Self, method: HueInterpolationMethod) {
    method.interpolate(&mut self.h, &mut other.h);
  }

  interpolate!(h, s, l);
}

impl Interpolate for HWB {
  polar_premultiply!(w, b);

  fn adjust_powerless_components(&mut self) {
    // If white+black is equal to 100% (after normalization), it defines an achromatic color,
    // i.e. some shade of gray, without any hint of the chosen hue. In this case, the hue component is powerless.
    if (self.w + self.b - 1.0).abs() < f32::EPSILON {
      self.h = f32::NAN;
    }
  }

  fn adjust_hue(&mut self, other: &mut Self, method: HueInterpolationMethod) {
    method.interpolate(&mut self.h, &mut other.h);
  }

  interpolate!(h, w, b);
}

impl HueInterpolationMethod {
  fn interpolate(&self, a: &mut f32, b: &mut f32) {
    // https://drafts.csswg.org/css-color/#hue-interpolation
    if *self != HueInterpolationMethod::Specified {
      *a = ((*a % 360.0) + 360.0) % 360.0;
      *b = ((*b % 360.0) + 360.0) % 360.0;
    }

    match self {
      HueInterpolationMethod::Shorter => {
        // https://www.w3.org/TR/css-color-4/#hue-shorter
        let delta = *b - *a;
        if delta > 180.0 {
          *a += 360.0;
        } else if delta < -180.0 {
          *b += 360.0;
        }
      }
      HueInterpolationMethod::Longer => {
        // https://www.w3.org/TR/css-color-4/#hue-longer
        let delta = *b - *a;
        if 0.0 < delta && delta < 180.0 {
          *a += 360.0;
        } else if -180.0 < delta && delta < 0.0 {
          *b += 360.0;
        }
      }
      HueInterpolationMethod::Increasing => {
        // https://www.w3.org/TR/css-color-4/#hue-increasing
        if *b < *a {
          *b += 360.0;
        }
      }
      HueInterpolationMethod::Decreasing => {
        // https://www.w3.org/TR/css-color-4/#hue-decreasing
        if *a < *b {
          *a += 360.0;
        }
      }
      HueInterpolationMethod::Specified => {}
    }
  }
}

#[cfg(feature = "visitor")]
#[cfg_attr(docsrs, doc(cfg(feature = "visitor")))]
impl<'i, V: ?Sized + Visitor<'i, T>, T: Visit<'i, T, V>> Visit<'i, T, V> for RGBA {
  const CHILD_TYPES: VisitTypes = VisitTypes::empty();
  fn visit_children(&mut self, _: &mut V) -> Result<(), V::Error> {
    Ok(())
  }
}

#[derive(Debug, Clone, Copy, PartialEq, Parse, ToCss)]
#[css(case = lower)]
#[cfg_attr(feature = "visitor", derive(Visit))]
#[cfg_attr(
  feature = "serde",
  derive(serde::Serialize, serde::Deserialize),
  serde(rename_all = "lowercase")
)]
#[cfg_attr(feature = "jsonschema", derive(schemars::JsonSchema))]
#[cfg_attr(feature = "into_owned", derive(static_self::IntoOwned))]
/// A CSS [system color](https://drafts.csswg.org/css-color/#css-system-colors) keyword.
pub enum SystemColor {
  /// Background of accented user interface controls.
  AccentColor,
  /// Text of accented user interface controls.
  AccentColorText,
  /// Text in active links. For light backgrounds, traditionally red.
  ActiveText,
  /// The base border color for push buttons.
  ButtonBorder,
  /// The face background color for push buttons.
  ButtonFace,
  /// Text on push buttons.
  ButtonText,
  /// Background of application content or documents.
  Canvas,
  /// Text in application content or documents.
  CanvasText,
  /// Background of input fields.
  Field,
  /// Text in input fields.
  FieldText,
  /// Disabled text. (Often, but not necessarily, gray.)
  GrayText,
  /// Background of selected text, for example from ::selection.
  Highlight,
  /// Text of selected text.
  HighlightText,
  /// Text in non-active, non-visited links. For light backgrounds, traditionally blue.
  LinkText,
  /// Background of text that has been specially marked (such as by the HTML mark element).
  Mark,
  /// Text that has been specially marked (such as by the HTML mark element).
  MarkText,
  /// Background of selected items, for example a selected checkbox.
  SelectedItem,
  /// Text of selected items.
  SelectedItemText,
  /// Text in visited links. For light backgrounds, traditionally purple.
  VisitedText,

  // Deprecated colors: https://drafts.csswg.org/css-color/#deprecated-system-colors
  /// Active window border. Same as ButtonBorder.
  ActiveBorder,
  /// Active window caption. Same as Canvas.
  ActiveCaption,
  /// Background color of multiple document interface. Same as Canvas.
  AppWorkspace,
  /// Desktop background. Same as Canvas.
  Background,
  /// The color of the border facing the light source for 3-D elements that appear 3-D due to one layer of surrounding border. Same as ButtonFace.
  ButtonHighlight,
  /// The color of the border away from the light source for 3-D elements that appear 3-D due to one layer of surrounding border. Same as ButtonFace.
  ButtonShadow,
  /// Text in caption, size box, and scrollbar arrow box. Same as CanvasText.
  CaptionText,
  /// Inactive window border. Same as ButtonBorder.
  InactiveBorder,
  /// Inactive window caption. Same as Canvas.
  InactiveCaption,
  /// Color of text in an inactive caption. Same as GrayText.
  InactiveCaptionText,
  /// Background color for tooltip controls. Same as Canvas.
  InfoBackground,
  /// Text color for tooltip controls. Same as CanvasText.
  InfoText,
  /// Menu background. Same as Canvas.
  Menu,
  /// Text in menus. Same as CanvasText.
  MenuText,
  /// Scroll bar gray area. Same as Canvas.
  Scrollbar,
  /// The color of the darker (generally outer) of the two borders away from the light source for 3-D elements that appear 3-D due to two concentric layers of surrounding border. Same as ButtonBorder.
  ThreeDDarkShadow,
  /// The face background color for 3-D elements that appear 3-D due to two concentric layers of surrounding border. Same as ButtonFace.
  ThreeDFace,
  /// The color of the lighter (generally outer) of the two borders facing the light source for 3-D elements that appear 3-D due to two concentric layers of surrounding border. Same as ButtonBorder.
  ThreeDHighlight,
  /// The color of the darker (generally inner) of the two borders facing the light source for 3-D elements that appear 3-D due to two concentric layers of surrounding border. Same as ButtonBorder.
  ThreeDLightShadow,
  /// The color of the lighter (generally inner) of the two borders away from the light source for 3-D elements that appear 3-D due to two concentric layers of surrounding border. Same as ButtonBorder.
  ThreeDShadow,
  /// Window background. Same as Canvas.
  Window,
  /// Window frame. Same as ButtonBorder.
  WindowFrame,
  /// Text in windows. Same as CanvasText.
  WindowText,
}

impl IsCompatible for SystemColor {
  fn is_compatible(&self, browsers: Browsers) -> bool {
    use SystemColor::*;
    match self {
      AccentColor | AccentColorText => Feature::AccentSystemColor.is_compatible(browsers),
      _ => true,
    }
  }
}<|MERGE_RESOLUTION|>--- conflicted
+++ resolved
@@ -101,7 +101,7 @@
 #[serde(tag = "type", rename_all = "lowercase")]
 #[cfg_attr(feature = "jsonschema", derive(schemars::JsonSchema))]
 enum RGBColor {
-  RGB(RGB),
+  RGB(SRGB),
 }
 
 #[cfg(feature = "serde")]
@@ -222,7 +222,7 @@
 #[cfg_attr(feature = "jsonschema", derive(schemars::JsonSchema))]
 pub enum FloatColor {
   /// An RGB color.
-  RGB(RGB),
+  RGB(SRGB),
   /// An HSL color.
   HSL(HSL),
   /// An HWB color.
@@ -617,8 +617,8 @@
         Ok(())
       }
       CssColor::LAB(lab) => match &**lab {
-        LABColor::LAB(lab) => write_components("lab", lab.l / 100.0, lab.a, lab.b, lab.alpha, dest),
-        LABColor::LCH(lch) => write_components("lch", lch.l / 100.0, lch.c, lch.h, lch.alpha, dest),
+        LABColor::LAB(lab) => write_components("lab", lab.l, lab.a, lab.b, lab.alpha, dest),
+        LABColor::LCH(lch) => write_components("lch", lch.l, lch.c, lch.h, lch.alpha, dest),
         LABColor::OKLAB(lab) => write_components("oklab", lab.l, lab.a, lab.b, lab.alpha, dest),
         LABColor::OKLCH(lch) => write_components("oklch", lch.l, lch.c, lch.h, lch.alpha, dest),
       },
@@ -718,23 +718,21 @@
     }
   }
 
-  fn get_ident(&self, ident: &str, allowed_types: ChannelType) -> Option<(f32, ChannelType)> {
+  fn get_ident(&self, ident: &str, allowed_types: ChannelType) -> Option<f32> {
     if ident.eq_ignore_ascii_case(self.names.0) && allowed_types.intersects(self.types.0) {
-      return Some((self.components.0, self.types.0));
+      return Some(self.components.0);
     }
 
     if ident.eq_ignore_ascii_case(self.names.1) && allowed_types.intersects(self.types.1) {
-      return Some((self.components.1, self.types.1));
+      return Some(self.components.1);
     }
 
     if ident.eq_ignore_ascii_case(self.names.2) && allowed_types.intersects(self.types.2) {
-      return Some((self.components.2, self.types.2));
-    }
-
-    if ident.eq_ignore_ascii_case("alpha")
-      && allowed_types.intersects(ChannelType::Number | ChannelType::Percentage)
-    {
-      return Some((self.components.3, ChannelType::Number));
+      return Some(self.components.2);
+    }
+
+    if ident.eq_ignore_ascii_case("alpha") && allowed_types.intersects(ChannelType::Percentage) {
+      return Some(self.components.3);
     }
 
     None
@@ -744,10 +742,22 @@
     &self,
     input: &mut Parser<'i, 't>,
     allowed_types: ChannelType,
-  ) -> Result<(f32, ChannelType), ParseError<'i, ParserError<'i>>> {
+  ) -> Result<f32, ParseError<'i, ParserError<'i>>> {
     match self.get_ident(input.expect_ident()?.as_ref(), allowed_types) {
       Some(v) => Ok(v),
       None => Err(input.new_error_for_next_token()),
+    }
+  }
+
+  fn parse_calc<'i, 't>(
+    &self,
+    input: &mut Parser<'i, 't>,
+    allowed_types: ChannelType,
+  ) -> Result<f32, ParseError<'i, ParserError<'i>>> {
+    match Calc::parse_with(input, |ident| self.get_ident(ident, allowed_types).map(Calc::Number)) {
+      Ok(Calc::Value(v)) => Ok(*v),
+      Ok(Calc::Number(n)) => Ok(n),
+      _ => Err(input.new_custom_error(ParserError::InvalidValue)),
     }
   }
 }
@@ -760,55 +770,46 @@
     &self,
     input: &mut Parser<'i, 't>,
   ) -> Result<AngleOrNumber, ParseError<'i, Self::Error>> {
-    if let Ok((value, ty)) =
-      input.try_parse(|input| self.parse_ident(input, ChannelType::Angle | ChannelType::Number))
-    {
-      return Ok(match ty {
-        ChannelType::Angle => AngleOrNumber::Angle { degrees: value },
-        ChannelType::Number => AngleOrNumber::Number { value },
-        _ => unreachable!(),
-      });
-    }
-
-    if let Ok(value) = input.try_parse(|input| -> Result<AngleOrNumber, ParseError<'i, ParserError<'i>>> {
+    if let Ok(value) = input.try_parse(|input| self.parse_ident(input, ChannelType::Angle | ChannelType::Number)) {
+      return Ok(AngleOrNumber::Number { value });
+    }
+
+    if let Ok(value) = input.try_parse(|input| self.parse_calc(input, ChannelType::Angle | ChannelType::Number)) {
+      return Ok(AngleOrNumber::Number { value });
+    }
+
+    if let Ok(value) = input.try_parse(|input| -> Result<Angle, ParseError<'i, ParserError<'i>>> {
       match Calc::parse_with(input, |ident| {
         self
           .get_ident(ident, ChannelType::Angle | ChannelType::Number)
-          .map(|(value, ty)| match ty {
-            ChannelType::Angle => Calc::Value(Box::new(Angle::Deg(value))),
-            ChannelType::Number => Calc::Number(value),
-            _ => unreachable!(),
-          })
+          .map(|v| Calc::Value(Box::new(Angle::Deg(v))))
       }) {
-        Ok(Calc::Value(v)) => Ok(AngleOrNumber::Angle {
-          degrees: v.to_degrees(),
-        }),
-        Ok(Calc::Number(v)) => Ok(AngleOrNumber::Number { value: v }),
+        Ok(Calc::Value(v)) => Ok(*v),
         _ => Err(input.new_custom_error(ParserError::InvalidValue)),
       }
     }) {
+      return Ok(AngleOrNumber::Angle {
+        degrees: value.to_degrees(),
+      });
+    }
+
+    Err(input.new_error_for_next_token())
+  }
+
+  fn parse_number<'t>(&self, input: &mut Parser<'i, 't>) -> Result<f32, ParseError<'i, Self::Error>> {
+    if let Ok(value) = input.try_parse(|input| self.parse_ident(input, ChannelType::Number)) {
       return Ok(value);
     }
 
+    if let Ok(value) = input.try_parse(|input| self.parse_calc(input, ChannelType::Number)) {
+      return Ok(value);
+    }
+
     Err(input.new_error_for_next_token())
   }
 
-  fn parse_number<'t>(&self, input: &mut Parser<'i, 't>) -> Result<f32, ParseError<'i, Self::Error>> {
-    if let Ok((value, _)) = input.try_parse(|input| self.parse_ident(input, ChannelType::Number)) {
-      return Ok(value);
-    }
-
-    match Calc::parse_with(input, |ident| {
-      self.get_ident(ident, ChannelType::Number).map(|(v, _)| Calc::Number(v))
-    }) {
-      Ok(Calc::Value(v)) => Ok(*v),
-      Ok(Calc::Number(n)) => Ok(n),
-      _ => Err(input.new_error_for_next_token()),
-    }
-  }
-
   fn parse_percentage<'t>(&self, input: &mut Parser<'i, 't>) -> Result<f32, ParseError<'i, Self::Error>> {
-    if let Ok((value, _)) = input.try_parse(|input| self.parse_ident(input, ChannelType::Percentage)) {
+    if let Ok(value) = input.try_parse(|input| self.parse_ident(input, ChannelType::Percentage)) {
       return Ok(value);
     }
 
@@ -816,7 +817,7 @@
       match Calc::parse_with(input, |ident| {
         self
           .get_ident(ident, ChannelType::Percentage)
-          .map(|(v, _)| Calc::Value(Box::new(Percentage(v))))
+          .map(|v| Calc::Value(Box::new(Percentage(v))))
       }) {
         Ok(Calc::Value(v)) => Ok(*v),
         _ => Err(input.new_custom_error(ParserError::InvalidValue)),
@@ -832,32 +833,29 @@
     &self,
     input: &mut Parser<'i, 't>,
   ) -> Result<NumberOrPercentage, ParseError<'i, Self::Error>> {
-    if let Ok((value, ty)) =
+    if let Ok(value) =
       input.try_parse(|input| self.parse_ident(input, ChannelType::Percentage | ChannelType::Number))
     {
-      return Ok(match ty {
-        ChannelType::Percentage => NumberOrPercentage::Percentage { unit_value: value },
-        ChannelType::Number => NumberOrPercentage::Number { value },
-        _ => unreachable!(),
-      });
-    }
-
-    if let Ok(value) = input.try_parse(|input| -> Result<NumberOrPercentage, ParseError<'i, ParserError<'i>>> {
+      return Ok(NumberOrPercentage::Percentage { unit_value: value });
+    }
+
+    if let Ok(value) =
+      input.try_parse(|input| self.parse_calc(input, ChannelType::Percentage | ChannelType::Number))
+    {
+      return Ok(NumberOrPercentage::Percentage { unit_value: value });
+    }
+
+    if let Ok(value) = input.try_parse(|input| -> Result<Percentage, ParseError<'i, ParserError<'i>>> {
       match Calc::parse_with(input, |ident| {
         self
           .get_ident(ident, ChannelType::Percentage | ChannelType::Number)
-          .map(|(value, ty)| match ty {
-            ChannelType::Percentage => Calc::Value(Box::new(Percentage(value))),
-            ChannelType::Number => Calc::Number(value),
-            _ => unreachable!(),
-          })
+          .map(|v| Calc::Value(Box::new(Percentage(v))))
       }) {
-        Ok(Calc::Value(v)) => Ok(NumberOrPercentage::Percentage { unit_value: v.0 }),
-        Ok(Calc::Number(v)) => Ok(NumberOrPercentage::Number { value: v }),
+        Ok(Calc::Value(v)) => Ok(*v),
         _ => Err(input.new_custom_error(ParserError::InvalidValue)),
       }
     }) {
-      return Ok(value);
+      return Ok(NumberOrPercentage::Percentage { unit_value: value.0 });
     }
 
     Err(input.new_error_for_next_token())
@@ -1028,26 +1026,6 @@
 
   match_ignore_ascii_case! {&*function,
     "lab" => {
-<<<<<<< HEAD
-      let (l, a, b, alpha) = parse_lab::<LAB>(input, &mut parser, 100.0, 125.0)?;
-      let lab = LABColor::LAB(LAB { l, a, b, alpha });
-      Ok(CssColor::LAB(Box::new(lab)))
-    },
-    "oklab" => {
-      let (l, a, b, alpha) = parse_lab::<OKLAB>(input, &mut parser, 1.0, 0.4)?;
-      let lab = LABColor::OKLAB(OKLAB { l, a, b, alpha });
-      Ok(CssColor::LAB(Box::new(lab)))
-    },
-    "lch" => {
-      let (l, c, h, alpha) = parse_lch::<LCH>(input, &mut parser, 100.0, 150.0)?;
-      let lab = LABColor::LCH(LCH { l, c, h, alpha });
-      Ok(CssColor::LAB(Box::new(lab)))
-    },
-    "oklch" => {
-      let (l, c, h, alpha) = parse_lch::<OKLCH>(input, &mut parser, 1.0, 0.4)?;
-      let lab = LABColor::OKLCH(OKLCH { l, c, h, alpha });
-      Ok(CssColor::LAB(Box::new(lab)))
-=======
       parse_lab::<LAB, _>(input, &mut parser, |l, a, b, alpha| {
         LABColor::LAB(LAB { l, a, b, alpha })
       })
@@ -1066,7 +1044,6 @@
       parse_lch::<OKLCH, _>(input, &mut parser, |l, c, h, alpha| {
         LABColor::OKLCH(OKLCH { l, c, h, alpha })
       })
->>>>>>> 0f064aba
     },
     "color" => {
       let predefined = parse_predefined(input, &mut parser)?;
@@ -1092,14 +1069,8 @@
         }
       })
     },
-<<<<<<< HEAD
-    "rgb" => {
-      let (r, g, b, a) = parse_rgb(input, &mut parser)?;
-      Ok(CssColor::Float(Box::new(FloatColor::RGB(RGB { r, g, b, alpha: a }))))
-=======
     "rgb" | "rgba" => {
        parse_rgb(input, &mut parser)
->>>>>>> 0f064aba
     },
     "color-mix" => {
       input.parse_nested_block(parse_color_mix)
@@ -1129,23 +1100,6 @@
 fn parse_lab<'i, 't, T: TryFrom<CssColor> + ColorSpace, F: Fn(f32, f32, f32, f32) -> LABColor>(
   input: &mut Parser<'i, 't>,
   parser: &mut ComponentParser,
-<<<<<<< HEAD
-  l_basis: f32,
-  ab_basis: f32,
-) -> Result<(f32, f32, f32, f32), ParseError<'i, ParserError<'i>>> {
-  // https://www.w3.org/TR/css-color-4/#funcdef-lab
-  let res = input.parse_nested_block(|input| {
-    parser.parse_relative::<T>(input)?;
-
-    // f32::max() does not propagate NaN, so use clamp for now until f32::maximum() is stable.
-    let l = parse_number_or_percentage(input, parser, l_basis)?.clamp(0.0, f32::MAX);
-    let a = parse_number_or_percentage(input, parser, ab_basis)?;
-    let b = parse_number_or_percentage(input, parser, ab_basis)?;
-    let alpha = parse_alpha(input, parser)?;
-
-    Ok((l, a, b, alpha))
-  })?;
-=======
   f: F,
 ) -> Result<CssColor, ParseError<'i, ParserError<'i>>> {
   // https://www.w3.org/TR/css-color-4/#funcdef-lab
@@ -1157,7 +1111,6 @@
       let b = parser.parse_number(input)?;
       let alpha = parse_alpha(input, parser)?;
       let lab = f(l, a, b, alpha);
->>>>>>> 0f064aba
 
       Ok(CssColor::LAB(Box::new(lab)))
     })
@@ -1169,14 +1122,8 @@
 fn parse_lch<'i, 't, T: TryFrom<CssColor> + ColorSpace, F: Fn(f32, f32, f32, f32) -> LABColor>(
   input: &mut Parser<'i, 't>,
   parser: &mut ComponentParser,
-<<<<<<< HEAD
-  l_basis: f32,
-  c_basis: f32,
-) -> Result<(f32, f32, f32, f32), ParseError<'i, ParserError<'i>>> {
-=======
   f: F,
 ) -> Result<CssColor, ParseError<'i, ParserError<'i>>> {
->>>>>>> 0f064aba
   // https://www.w3.org/TR/css-color-4/#funcdef-lch
   input.parse_nested_block(|input| {
     parser.parse_relative::<T, _, _>(input, |input, parser| {
@@ -1188,15 +1135,6 @@
           from.components.2 += 360.0;
         }
       }
-<<<<<<< HEAD
-    }
-
-    let l = parse_number_or_percentage(input, parser, l_basis)?.clamp(0.0, f32::MAX);
-    let c = parse_number_or_percentage(input, parser, c_basis)?.clamp(0.0, f32::MAX);
-    let h = parse_angle_or_number(input, parser)?;
-    let alpha = parse_alpha(input, parser)?;
-=======
->>>>>>> 0f064aba
 
       let l = parser.parse_percentage(input)?.clamp(0.0, f32::MAX);
       let c = parser.parse_number(input)?.clamp(0.0, f32::MAX);
@@ -1232,30 +1170,6 @@
       return Ok(CssColor::LightDark(Box::new(light), Box::new(dark)));
     }
 
-<<<<<<< HEAD
-    // Out of gamut values should not be clamped, i.e. values < 0 or > 1 should be preserved.
-    // The browser will gamut-map the color for the target device that it is rendered on.
-    let a = input
-      .try_parse(|input| parse_number_or_percentage(input, parser, 1.0))
-      .unwrap_or(0.0);
-    let b = input
-      .try_parse(|input| parse_number_or_percentage(input, parser, 1.0))
-      .unwrap_or(0.0);
-    let c = input
-      .try_parse(|input| parse_number_or_percentage(input, parser, 1.0))
-      .unwrap_or(0.0);
-    let alpha = parse_alpha(input, parser)?;
-
-    let res = match_ignore_ascii_case! { &*&colorspace,
-      "srgb" => PredefinedColor::SRGB(SRGB { r: a, g: b, b: c, alpha }),
-      "srgb-linear" => PredefinedColor::SRGBLinear(SRGBLinear { r: a, g: b, b: c, alpha }),
-      "display-p3" => PredefinedColor::DisplayP3(P3 { r: a, g: b, b: c, alpha }),
-      "a98-rgb" => PredefinedColor::A98(A98 { r: a, g: b, b: c, alpha }),
-      "prophoto-rgb" => PredefinedColor::ProPhoto(ProPhoto { r: a, g: b, b: c, alpha }),
-      "rec2020" => PredefinedColor::Rec2020(Rec2020 { r: a, g: b, b: c, alpha }),
-      "xyz-d50" => PredefinedColor::XYZd50(XYZd50 { x: a, y: b, z: c, alpha}),
-      "xyz" | "xyz-d65" => PredefinedColor::XYZd65(XYZd65 { x: a, y: b, z: c, alpha }),
-=======
     parse_predefined_relative(input, parser, &colorspace, from.as_ref())
   })?;
 
@@ -1281,7 +1195,6 @@
       "rec2020" => RelativeComponentParser::new(&Rec2020::try_from(from).map_err(handle_error)?.resolve_missing()),
       "xyz-d50" => RelativeComponentParser::new(&XYZd50::try_from(from).map_err(handle_error)?.resolve_missing()),
       "xyz" | "xyz-d65" => RelativeComponentParser::new(&XYZd65::try_from(from).map_err(handle_error)?.resolve_missing()),
->>>>>>> 0f064aba
       _ => return Err(location.new_unexpected_token_error(
         cssparser::Token::Ident(colorspace.clone())
       ))
@@ -1362,14 +1275,6 @@
   parser: &mut ComponentParser,
 ) -> Result<CssColor, ParseError<'i, ParserError<'i>>> {
   // https://drafts.csswg.org/css-color-4/#rgb-functions
-<<<<<<< HEAD
-  let res = input.parse_nested_block(|input| {
-    parser.parse_relative::<RGB>(input)?;
-    let (r, g, b) = parse_rgb_components(input, parser)?;
-    let alpha = parse_alpha(input, parser)?;
-    Ok((r, g, b, alpha))
-  })?;
-=======
   input.parse_nested_block(|input| {
     parser.parse_relative::<SRGB, _, _>(input, |input, parser| {
       let (r, g, b, is_legacy) = parse_rgb_components(input, parser)?;
@@ -1378,7 +1283,6 @@
       } else {
         parse_alpha(input, parser)?
       };
->>>>>>> 0f064aba
 
       if !r.is_nan() && !g.is_nan() && !b.is_nan() && !alpha.is_nan() {
         if is_legacy {
@@ -1428,33 +1332,11 @@
       }
     }
 
-<<<<<<< HEAD
-  #[inline]
-  fn parse_component<'i, 't>(
-    input: &mut Parser<'i, 't>,
-    parser: &ComponentParser,
-    kind: Kind,
-  ) -> Result<(f32, Kind), ParseError<'i, ParserError<'i>>> {
-    // Relative color function does allow mixing percentages and numbers.
-    // https://www.w3.org/TR/css-color-5/#relative-RGB
-    Ok(match parser.parse_number_or_percentage(input)? {
-      NumberOrPercentage::Number { value } if value.is_nan() => (value, kind),
-      NumberOrPercentage::Number { value } if parser.from.is_some() || kind != Kind::Percentage => {
-        (value.round().clamp(0.0, 255.0), Kind::Number)
-      }
-      NumberOrPercentage::Percentage { unit_value } if parser.from.is_some() || kind != Kind::Number => {
-        ((unit_value * 255.0).round().clamp(0.0, 255.0), Kind::Percentage)
-      }
-      _ => return Err(input.new_custom_error(ParserError::InvalidValue)),
-    })
-  }
-=======
     let r = get_component(red);
     let g = get_component(parser.parse_number_or_percentage(input)?);
     let b = get_component(parser.parse_number_or_percentage(input)?);
     (r, g, b)
   };
->>>>>>> 0f064aba
 
   if is_legacy_syntax && (g.is_nan() || b.is_nan()) {
     return Err(input.new_custom_error(ParserError::InvalidValue));
@@ -1477,11 +1359,10 @@
 fn parse_number_or_percentage<'i, 't>(
   input: &mut Parser<'i, 't>,
   parser: &ComponentParser,
-  percent_basis: f32,
 ) -> Result<f32, ParseError<'i, ParserError<'i>>> {
   Ok(match parser.parse_number_or_percentage(input)? {
     NumberOrPercentage::Number { value } => value,
-    NumberOrPercentage::Percentage { unit_value } => unit_value * percent_basis,
+    NumberOrPercentage::Percentage { unit_value } => unit_value,
   })
 }
 
@@ -1491,7 +1372,7 @@
   parser: &ComponentParser,
 ) -> Result<f32, ParseError<'i, ParserError<'i>>> {
   let res = if input.try_parse(|input| input.expect_delim('/')).is_ok() {
-    parse_number_or_percentage(input, parser, 1.0)?.clamp(0.0, 1.0)
+    parse_number_or_percentage(input, parser)?.clamp(0.0, 1.0)
   } else {
     1.0
   };
@@ -1528,7 +1409,6 @@
   if a.is_nan() {
     dest.write_str("none")?;
   } else {
-    // Safari 15 only supports percentages.
     Percentage(a).to_css(dest)?;
   }
   dest.write_char(' ')?;
@@ -1686,25 +1566,39 @@
   /// A color in the [`sRGB`](https://www.w3.org/TR/css-color-4/#predefined-sRGB) color space.
   pub struct SRGB {
     /// The red component.
-    r: Number,
+    #[cfg_attr(feature = "serde", serde(serialize_with = "serialize_rgb_component", deserialize_with = "deserialize_rgb_component"))]
+    r: Percentage,
     /// The green component.
-    g: Number,
+    #[cfg_attr(feature = "serde", serde(serialize_with = "serialize_rgb_component", deserialize_with = "deserialize_rgb_component"))]
+    g: Percentage,
     /// The blue component.
-    b: Number
-  }
-}
-
-define_colorspace! {
-  /// A color in the [`RGB`](https://w3c.github.io/csswg-drafts/css-color-4/#rgb-functions) color space.
-  /// Components are in the 0-255 range.
-  pub struct RGB {
-    /// The red component.
-    r: Number,
-    /// The green component.
-    g: Number,
-    /// The blue component.
-    b: Number
-  }
+    #[cfg_attr(feature = "serde", serde(serialize_with = "serialize_rgb_component", deserialize_with = "deserialize_rgb_component"))]
+    b: Percentage
+  }
+}
+
+// serialize RGB components in the 0-255 range as it is more common.
+#[cfg(feature = "serde")]
+fn serialize_rgb_component<S>(v: &f32, serializer: S) -> Result<S::Ok, S::Error>
+where
+  S: serde::Serializer,
+{
+  let v = if !v.is_nan() {
+    (v * 255.0).round().max(0.0).min(255.0)
+  } else {
+    *v
+  };
+
+  serializer.serialize_f32(v)
+}
+
+#[cfg(feature = "serde")]
+fn deserialize_rgb_component<'de, D>(deserializer: D) -> Result<f32, D::Error>
+where
+  D: serde::Deserializer<'de>,
+{
+  let v: f32 = serde::Deserialize::deserialize(deserializer)?;
+  Ok(v / 255.0)
 }
 
 // Copied from an older version of cssparser.
@@ -1798,11 +1692,11 @@
   /// A color in the [`sRGB-linear`](https://www.w3.org/TR/css-color-4/#predefined-sRGB-linear) color space.
   pub struct SRGBLinear {
     /// The red component.
-    r: Number,
+    r: Percentage,
     /// The green component.
-    g: Number,
+    g: Percentage,
     /// The blue component.
-    b: Number
+    b: Percentage
   }
 }
 
@@ -1810,11 +1704,11 @@
   /// A color in the [`display-p3`](https://www.w3.org/TR/css-color-4/#predefined-display-p3) color space.
   pub struct P3 {
     /// The red component.
-    r: Number,
+    r: Percentage,
     /// The green component.
-    g: Number,
+    g: Percentage,
     /// The blue component.
-    b: Number
+    b: Percentage
   }
 }
 
@@ -1822,11 +1716,11 @@
   /// A color in the [`a98-rgb`](https://www.w3.org/TR/css-color-4/#predefined-a98-rgb) color space.
   pub struct A98 {
     /// The red component.
-    r: Number,
+    r: Percentage,
     /// The green component.
-    g: Number,
+    g: Percentage,
     /// The blue component.
-    b: Number
+    b: Percentage
   }
 }
 
@@ -1834,11 +1728,11 @@
   /// A color in the [`prophoto-rgb`](https://www.w3.org/TR/css-color-4/#predefined-prophoto-rgb) color space.
   pub struct ProPhoto {
     /// The red component.
-    r: Number,
+    r: Percentage,
     /// The green component.
-    g: Number,
+    g: Percentage,
     /// The blue component.
-    b: Number
+    b: Percentage
   }
 }
 
@@ -1846,11 +1740,11 @@
   /// A color in the [`rec2020`](https://www.w3.org/TR/css-color-4/#predefined-rec2020) color space.
   pub struct Rec2020 {
     /// The red component.
-    r: Number,
+    r: Percentage,
     /// The green component.
-    g: Number,
+    g: Percentage,
     /// The blue component.
-    b: Number
+    b: Percentage
   }
 }
 
@@ -1858,7 +1752,7 @@
   /// A color in the [CIE Lab](https://www.w3.org/TR/css-color-4/#cie-lab) color space.
   pub struct LAB {
     /// The lightness component.
-    l: Number,
+    l: Percentage,
     /// The a component.
     a: Number,
     /// The b component.
@@ -1870,7 +1764,7 @@
   /// A color in the [CIE LCH](https://www.w3.org/TR/css-color-4/#cie-lab) color space.
   pub struct LCH {
     /// The lightness component.
-    l: Number,
+    l: Percentage,
     /// The chroma component.
     c: Number,
     /// The hue component.
@@ -1882,7 +1776,7 @@
   /// A color in the [OKLab](https://www.w3.org/TR/css-color-4/#ok-lab) color space.
   pub struct OKLAB {
     /// The lightness component.
-    l: Number,
+    l: Percentage,
     /// The a component.
     a: Number,
     /// The b component.
@@ -1894,7 +1788,7 @@
   /// A color in the [OKLCH](https://www.w3.org/TR/css-color-4/#ok-lab) color space.
   pub struct OKLCH {
     /// The lightness component.
-    l: Number,
+    l: Percentage,
     /// The chroma component.
     c: Number,
     /// The hue component.
@@ -1906,11 +1800,11 @@
   /// A color in the [`xyz-d50`](https://www.w3.org/TR/css-color-4/#predefined-xyz) color space.
   pub struct XYZd50 {
     /// The x component.
-    x: Number,
+    x: Percentage,
     /// The y component.
-    y: Number,
+    y: Percentage,
     /// The z component.
-    z: Number
+    z: Percentage
   }
 }
 
@@ -1918,11 +1812,11 @@
   /// A color in the [`xyz-d65`](https://www.w3.org/TR/css-color-4/#predefined-xyz) color space.
   pub struct XYZd65 {
     /// The x component.
-    x: Number,
+    x: Percentage,
     /// The y component.
-    y: Number,
+    y: Percentage,
     /// The z component.
-    z: Number
+    z: Percentage
   }
 }
 
@@ -2051,7 +1945,7 @@
     const E: f32 = 216.0 / 24389.0; // 6^3/29^3
 
     let lab = lab.resolve_missing();
-    let l = lab.l;
+    let l = lab.l * 100.0;
     let a = lab.a;
     let b = lab.b;
 
@@ -2310,7 +2204,7 @@
 
     let f2 = if z > E { z.cbrt() } else { (K * z + 16.0) / 116.0 };
 
-    let l = (116.0 * f1) - 16.0;
+    let l = ((116.0 * f1) - 16.0) / 100.0;
     let a = 500.0 * (f0 - f1);
     let b = 200.0 * (f1 - f2);
     LAB {
@@ -2836,7 +2730,13 @@
 }
 
 impl From<RGBA> for SRGB {
-  fn from(rgb: RGBA) -> SRGB {
+  fn from(rgb: RGBA) -> Self {
+    Self::from(&rgb)
+  }
+}
+
+impl From<&RGBA> for SRGB {
+  fn from(rgb: &RGBA) -> SRGB {
     SRGB {
       r: rgb.red_f32(),
       g: rgb.green_f32(),
@@ -2850,56 +2750,6 @@
   fn from(rgb: SRGB) -> RGBA {
     let rgb = rgb.resolve();
     RGBA::from_floats(rgb.r, rgb.g, rgb.b, rgb.alpha)
-  }
-}
-
-impl From<SRGB> for RGB {
-  fn from(rgb: SRGB) -> Self {
-    RGB {
-      r: rgb.r * 255.0,
-      g: rgb.g * 255.0,
-      b: rgb.b * 255.0,
-      alpha: rgb.alpha,
-    }
-  }
-}
-
-impl From<RGB> for SRGB {
-  fn from(rgb: RGB) -> Self {
-    SRGB {
-      r: rgb.r / 255.0,
-      g: rgb.g / 255.0,
-      b: rgb.b / 255.0,
-      alpha: rgb.alpha,
-    }
-  }
-}
-
-impl From<RGBA> for RGB {
-  fn from(rgb: RGBA) -> Self {
-    RGB::from(&rgb)
-  }
-}
-
-impl From<&RGBA> for RGB {
-  fn from(rgb: &RGBA) -> Self {
-    RGB {
-      r: rgb.red as f32,
-      g: rgb.green as f32,
-      b: rgb.blue as f32,
-      alpha: rgb.alpha_f32(),
-    }
-  }
-}
-
-impl From<RGB> for RGBA {
-  fn from(rgb: RGB) -> Self {
-    RGBA::new(
-      rgb.r as u8,
-      rgb.g as u8,
-      rgb.b as u8,
-      (rgb.alpha * 255.0).round().max(0.).min(255.) as u8,
-    )
   }
 }
 
@@ -2993,20 +2843,6 @@
 via!(HWB -> SRGB -> XYZd65);
 via!(HWB -> XYZd65 -> OKLAB);
 via!(HWB -> XYZd65 -> OKLCH);
-
-via!(RGB -> SRGB -> LAB);
-via!(RGB -> SRGB -> LCH);
-via!(RGB -> SRGB -> OKLAB);
-via!(RGB -> SRGB -> OKLCH);
-via!(RGB -> SRGB -> P3);
-via!(RGB -> SRGB -> SRGBLinear);
-via!(RGB -> SRGB -> A98);
-via!(RGB -> SRGB -> ProPhoto);
-via!(RGB -> SRGB -> XYZd50);
-via!(RGB -> SRGB -> XYZd65);
-via!(RGB -> SRGB -> Rec2020);
-via!(RGB -> SRGB -> HSL);
-via!(RGB -> SRGB -> HWB);
 
 // RGBA is an 8-bit version. Convert to SRGB, which is a
 // more accurate floating point representation for all operations.
@@ -3114,7 +2950,6 @@
 color_space!(Rec2020);
 color_space!(HSL);
 color_space!(HWB);
-color_space!(RGB);
 color_space!(RGBA);
 
 macro_rules! predefined {
@@ -3177,7 +3012,6 @@
 rgb!(SRGB);
 rgb!(HSL);
 rgb!(HWB);
-rgb!(RGB);
 
 impl From<RGBA> for CssColor {
   fn from(color: RGBA) -> CssColor {
@@ -3265,23 +3099,6 @@
 unbounded_color_gamut!(OKLCH, l, c, h);
 hsl_hwb_color_gamut!(HSL, s, l);
 hsl_hwb_color_gamut!(HWB, w, b);
-
-impl ColorGamut for RGB {
-  #[inline]
-  fn in_gamut(&self) -> bool {
-    self.r >= 0.0 && self.r <= 255.0 && self.g >= 0.0 && self.g <= 255.0 && self.b >= 0.0 && self.b <= 255.0
-  }
-
-  #[inline]
-  fn clip(&self) -> Self {
-    Self {
-      r: self.r.clamp(0.0, 255.0),
-      g: self.g.clamp(0.0, 255.0),
-      b: self.b.clamp(0.0, 255.0),
-      alpha: self.alpha.clamp(0.0, 1.0),
-    }
-  }
-}
 
 fn delta_eok<T: Into<OKLAB>>(a: T, b: OKLCH) -> f32 {
   // https://www.w3.org/TR/css-color-4/#color-difference-OK
