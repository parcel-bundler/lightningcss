use crate::declaration::{parse_declaration, DeclarationBlock, DeclarationList};
use crate::error::{Error, ParserError};
use crate::media_query::*;
use crate::properties::custom::TokenList;
use crate::rules::container::{ContainerName, ContainerRule};
use crate::rules::font_palette_values::FontPaletteValuesRule;
use crate::rules::layer::{LayerBlockRule, LayerStatementRule};
use crate::rules::property::PropertyRule;
use crate::rules::viewport::ViewportRule;
use crate::rules::{
  counter_style::CounterStyleRule,
  custom_media::CustomMediaRule,
  document::MozDocumentRule,
  font_face::{FontFaceDeclarationParser, FontFaceRule},
  import::ImportRule,
  keyframes::{KeyframeListParser, KeyframesName, KeyframesRule},
  layer::LayerName,
  media::MediaRule,
  namespace::NamespaceRule,
  nesting::NestingRule,
  page::{PageRule, PageSelector},
  style::StyleRule,
  supports::{SupportsCondition, SupportsRule},
  unknown::UnknownAtRule,
  CssRule, CssRuleList, Location,
};
use crate::selector::{SelectorParser, Selectors};
use crate::traits::Parse;
use crate::values::ident::{CustomIdent, DashedIdent};
use crate::values::string::CowArcStr;
use crate::vendor_prefix::VendorPrefix;
use cssparser::*;
use parcel_selectors::{parser::NestingRequirement, SelectorList};
use std::collections::HashMap;
use std::sync::{Arc, RwLock};

<<<<<<< HEAD
#[derive(Clone, Debug)]
pub struct ParserOptions<T> {
=======
/// CSS parsing options.
#[derive(Default, Clone, Debug)]
pub struct ParserOptions<'o, 'i> {
  /// Filename to use in error messages.
  pub filename: String,
  /// Whether the enable the [CSS nesting](https://www.w3.org/TR/css-nesting-1/) draft syntax.
>>>>>>> 6dc3ca07
  pub nesting: bool,
  /// Whether to enable the [custom media](https://drafts.csswg.org/mediaqueries-5/#custom-mq) draft syntax.
  pub custom_media: bool,
<<<<<<< HEAD
  pub css_modules: bool,
  pub source_index: u32,
  pub at_rule_parser: Option<T>
}

impl ParserOptions<DefaultAtRuleParser> {
  pub fn default() -> Self {
    ParserOptions {
      nesting: false,
      custom_media: false,
      css_modules: false,
      source_index: 0,
      at_rule_parser: None
    }
  }
}

#[derive(Clone)]
pub struct DefaultAtRuleParser;
impl<'i> AtRuleParser<'i> for DefaultAtRuleParser {
  type AtRule = DefaultAtRule;
  type Error = ();
  type Prelude = ();
}

pub struct DefaultAtRule;
impl cssparser::ToCss for DefaultAtRule {
  fn to_css<W>(&self, _: &mut W) -> std::fmt::Result where W: std::fmt::Write {
    Err(std::fmt::Error)
  }
=======
  /// Whether the enable [CSS modules](https://github.com/css-modules/css-modules).
  pub css_modules: Option<crate::css_modules::Config<'o>>,
  /// The source index to assign to all parsed rules. Impacts the source map when
  /// the style sheet is serialized.
  pub source_index: u32,
  /// Whether to ignore invalid rules and declarations rather than erroring.
  pub error_recovery: bool,
  /// A list that will be appended to when a warning occurs.
  pub warnings: Option<Arc<RwLock<Vec<Error<ParserError<'i>>>>>>,
}

impl<'o, 'i> ParserOptions<'o, 'i> {
  #[inline]
  pub(crate) fn warn(&self, warning: ParseError<'i, ParserError<'i>>) {
    if let Some(warnings) = &self.warnings {
      if let Ok(mut warnings) = warnings.write() {
        warnings.push(Error::from(warning, self.filename.clone()));
      }
    }
  }
>>>>>>> 6dc3ca07
}

#[derive(PartialEq, PartialOrd)]
enum State {
  Start = 1,
  Layers = 2,
  Imports = 3,
  Namespaces = 4,
  Body = 5,
}

/// The parser for the top-level rules in a stylesheet.
<<<<<<< HEAD
pub struct TopLevelRuleParser<'a, 'i, T> {
  default_namespace: Option<CowArcStr<'i>>,
  namespace_prefixes: HashMap<CowArcStr<'i>, CowArcStr<'i>>,
  options: &'a mut ParserOptions<T>,
  state: State
}

impl<'a, 'b, 'i, T: AtRuleParser<'i>> TopLevelRuleParser<'a, 'i, T> {
  pub fn new(options: &'a mut ParserOptions<T>) -> TopLevelRuleParser<'a, 'i, T> {
=======
pub struct TopLevelRuleParser<'a, 'o, 'i> {
  default_namespace: Option<CowArcStr<'i>>,
  namespace_prefixes: HashMap<CowArcStr<'i>, CowArcStr<'i>>,
  options: &'a ParserOptions<'o, 'i>,
  state: State,
}

impl<'a, 'o, 'b, 'i> TopLevelRuleParser<'a, 'o, 'i> {
  pub fn new(options: &'a ParserOptions<'o, 'i>) -> Self {
>>>>>>> 6dc3ca07
    TopLevelRuleParser {
      default_namespace: None,
      namespace_prefixes: HashMap::new(),
      options,
      state: State::Start,
    }
  }

<<<<<<< HEAD
  fn nested<'x: 'b>(&'x mut self) -> NestedRuleParser<'_, 'i, T> {
      NestedRuleParser {
        default_namespace: &mut self.default_namespace,
        namespace_prefixes: &mut self.namespace_prefixes,
        options: &mut self.options
      }
=======
  fn nested<'x: 'b>(&'x mut self) -> NestedRuleParser<'_, 'o, 'i> {
    NestedRuleParser {
      default_namespace: &mut self.default_namespace,
      namespace_prefixes: &mut self.namespace_prefixes,
      options: &self.options,
    }
>>>>>>> 6dc3ca07
  }
}

/// A rule prelude for at-rule with block.
#[derive(Debug)]
#[allow(dead_code)]
pub enum AtRulePrelude<'i, T> {
  /// A @font-face rule prelude.
  FontFace,
  /// A @font-feature-values rule prelude, with its FamilyName list.
  FontFeatureValues, //(Vec<FamilyName>),
  /// A @font-palette-values rule prelude, with its name.
  FontPaletteValues(DashedIdent<'i>),
  /// A @counter-style rule prelude, with its counter style name.
  CounterStyle(CustomIdent<'i>),
  /// A @media rule prelude, with its media queries.
  Media(MediaList<'i>),
  /// A @custom-media rule prelude.
  CustomMedia(DashedIdent<'i>, MediaList<'i>),
  /// An @supports rule, with its conditional
  Supports(SupportsCondition<'i>),
  /// A @viewport rule prelude.
  Viewport(VendorPrefix),
  /// A @keyframes rule, with its animation name and vendor prefix if exists.
  Keyframes(KeyframesName<'i>, VendorPrefix),
  /// A @page rule prelude.
  Page(Vec<PageSelector<'i>>),
  /// A @-moz-document rule.
  MozDocument,
  /// A @import rule prelude.
  Import(
    CowRcStr<'i>,
    MediaList<'i>,
    Option<SupportsCondition<'i>>,
    Option<Option<LayerName<'i>>>,
  ),
  /// A @namespace rule prelude.
  Namespace(Option<CowRcStr<'i>>, CowRcStr<'i>),
  /// A @charset rule prelude.
  Charset,
  /// A @nest prelude.
  Nest(SelectorList<'i, Selectors>),
<<<<<<< HEAD
  Layer(Vec<LayerName<'i>>),
  Custom(T)
}

impl<'a, 'i, T: AtRuleParser<'i>> AtRuleParser<'i> for TopLevelRuleParser<'a, 'i, T> {
  type Prelude = AtRulePrelude<'i, T::Prelude>;
  type AtRule = (SourcePosition, CssRule<'i, T::AtRule>);
=======
  /// An @layer prelude.
  Layer(Vec<LayerName<'i>>),
  /// An @property prelude.
  Property(DashedIdent<'i>),
  /// A @container prelude.
  Container(Option<ContainerName<'i>>, MediaCondition<'i>),
  /// An unknown prelude.
  Unknown(CowArcStr<'i>, TokenList<'i>),
}

impl<'a, 'o, 'i> AtRuleParser<'i> for TopLevelRuleParser<'a, 'o, 'i> {
  type Prelude = AtRulePrelude<'i>;
  type AtRule = (SourcePosition, CssRule<'i>);
>>>>>>> 6dc3ca07
  type Error = ParserError<'i>;

  fn parse_prelude<'t>(
    &mut self,
    name: CowRcStr<'i>,
    input: &mut Parser<'i, 't>,
  ) -> Result<Self::Prelude, ParseError<'i, Self::Error>> {
    match_ignore_ascii_case! { &*name,
      "import" => {
        if self.state > State::Imports {
          return Err(input.new_custom_error(ParserError::UnexpectedImportRule))
        }

        let url_string = input.expect_url_or_string()?.clone();

        let layer = if input.try_parse(|input| input.expect_ident_matching("layer")).is_ok() {
          Some(None)
        } else if input.try_parse(|input| input.expect_function_matching("layer")).is_ok() {
          let name = input.parse_nested_block(LayerName::parse).map(|name| Some(name))?;
          Some(name)
        } else {
          None
        };

        let supports = if input.try_parse(|input| input.expect_function_matching("supports")).is_ok() {
          Some(input.parse_nested_block(|input| {
            input.try_parse(SupportsCondition::parse).or_else(|_| SupportsCondition::parse_declaration(input))
          })?)
        } else {
          None
        };
        let media = MediaList::parse(input)?;
        return Ok(AtRulePrelude::Import(url_string, media, supports, layer));
      },
      "namespace" => {
        if self.state > State::Namespaces {
          return Err(input.new_custom_error(ParserError::UnexpectedNamespaceRule))
        }

        let prefix = input.try_parse(|input| input.expect_ident_cloned()).ok();
        let namespace = input.expect_url_or_string()?;
        let prelude = AtRulePrelude::Namespace(prefix, namespace);
        return Ok(prelude);
      },
      "charset" => {
        // @charset is removed by rust-cssparser if it’s the first rule in the stylesheet.
        // Anything left is technically invalid, however, users often concatenate CSS files
        // together, so we are more lenient and simply ignore @charset rules in the middle of a file.
        input.expect_string()?;
        return Ok(AtRulePrelude::Charset)
      },
      "custom-media" if self.options.custom_media => {
        let name = DashedIdent::parse(input)?;
        let media = MediaList::parse(input)?;
        return Ok(AtRulePrelude::CustomMedia(name, media))
      },
      "property" => {
        let name = DashedIdent::parse(input)?;
        return Ok(AtRulePrelude::Property(name))
      },
      _ => {}
    }

    AtRuleParser::parse_prelude(&mut self.nested(), name, input)
  }

  #[inline]
  fn parse_block<'t>(
    &mut self,
    prelude: Self::Prelude,
    start: &ParserState,
    input: &mut Parser<'i, 't>,
  ) -> Result<Self::AtRule, ParseError<'i, Self::Error>> {
    self.state = State::Body;
    let rule = AtRuleParser::parse_block(&mut self.nested(), prelude, start, input)?;
    Ok((start.position(), rule))
  }

  #[inline]
<<<<<<< HEAD
  fn rule_without_block(
      &mut self,
      prelude: AtRulePrelude<'i, T::Prelude>,
      start: &ParserState,
  ) -> Result<Self::AtRule, ()> {
      let loc = start.source_location();
      let loc = Location {
        source_index: self.options.source_index,
        line: loc.line,
        column: loc.column
      };

      let rule = match prelude {
        AtRulePrelude::Import(url, media, supports, layer) => {
          self.state = State::Imports;
          CssRule::Import(ImportRule {
            url: url.into(),
            layer,
            supports,
            media,
            loc
          })
        },
        AtRulePrelude::Namespace(prefix, url) => {
          self.state = State::Namespaces;

          if let Some(prefix) = &prefix {
            self.namespace_prefixes.insert(prefix.into(), url.clone().into());
          } else {
            self.default_namespace = Some(url.clone().into());
          }
=======
  fn rule_without_block(&mut self, prelude: AtRulePrelude<'i>, start: &ParserState) -> Result<Self::AtRule, ()> {
    let loc = start.source_location();
    let loc = Location {
      source_index: self.options.source_index,
      line: loc.line,
      column: loc.column,
    };

    let rule = match prelude {
      AtRulePrelude::Import(url, media, supports, layer) => {
        self.state = State::Imports;
        CssRule::Import(ImportRule {
          url: url.into(),
          layer,
          supports,
          media,
          loc,
        })
      }
      AtRulePrelude::Namespace(prefix, url) => {
        self.state = State::Namespaces;
>>>>>>> 6dc3ca07

        if let Some(prefix) = &prefix {
          self.namespace_prefixes.insert(prefix.into(), url.clone().into());
        } else {
          self.default_namespace = Some(url.clone().into());
        }

        CssRule::Namespace(NamespaceRule {
          prefix: prefix.map(|x| x.into()),
          url: url.into(),
          loc,
        })
      }
      AtRulePrelude::CustomMedia(name, query) => {
        self.state = State::Body;
        CssRule::CustomMedia(CustomMediaRule { name, query, loc })
      }
      AtRulePrelude::Layer(_) => {
        // @layer statements are allowed before @import rules, but cannot be interleaved.
        if self.state <= State::Layers {
          self.state = State::Layers;
        } else {
          self.state = State::Body;
<<<<<<< HEAD
          CssRule::CustomMedia(CustomMediaRule {
            name: name.into(),
            query,
            loc
          })
        },
        AtRulePrelude::Layer(_) => {
          // @layer statements are allowed before @import rules, but cannot be interleaved.
          if self.state <= State::Layers {
            self.state = State::Layers;
          } else {
            self.state = State::Body;
          }
          AtRuleParser::rule_without_block(&mut self.nested(), prelude, start)?
        },
        AtRulePrelude::Charset => CssRule::Ignored,
        AtRulePrelude::Custom(_) => {
          self.state = State::Body;
          AtRuleParser::rule_without_block(&mut self.nested(), prelude, start)?
        },
        _ => return Err(())
      };
=======
        }
        AtRuleParser::rule_without_block(&mut self.nested(), prelude, start)?
      }
      AtRulePrelude::Charset => CssRule::Ignored,
      AtRulePrelude::Unknown(name, prelude) => CssRule::Unknown(UnknownAtRule {
        name,
        prelude,
        block: None,
        loc,
      }),
      _ => return Err(()),
    };
>>>>>>> 6dc3ca07

    Ok((start.position(), rule))
  }
}

<<<<<<< HEAD
impl<'a, 'i, T: AtRuleParser<'i>> QualifiedRuleParser<'i> for TopLevelRuleParser<'a, 'i, T> {
=======
impl<'a, 'o, 'i> QualifiedRuleParser<'i> for TopLevelRuleParser<'a, 'o, 'i> {
>>>>>>> 6dc3ca07
  type Prelude = SelectorList<'i, Selectors>;
  type QualifiedRule = (SourcePosition, CssRule<'i, T::AtRule>);
  type Error = ParserError<'i>;

  #[inline]
  fn parse_prelude<'t>(
    &mut self,
    input: &mut Parser<'i, 't>,
  ) -> Result<Self::Prelude, ParseError<'i, Self::Error>> {
    self.state = State::Body;
    QualifiedRuleParser::parse_prelude(&mut self.nested(), input)
  }

  #[inline]
  fn parse_block<'t>(
    &mut self,
    prelude: Self::Prelude,
    start: &ParserState,
    input: &mut Parser<'i, 't>,
  ) -> Result<Self::QualifiedRule, ParseError<'i, Self::Error>> {
    let rule = QualifiedRuleParser::parse_block(&mut self.nested(), prelude, start, input)?;
    Ok((start.position(), rule))
  }
}

<<<<<<< HEAD
struct NestedRuleParser<'a, 'i, T> {
  default_namespace: &'a Option<CowArcStr<'i>>,
  namespace_prefixes: &'a HashMap<CowArcStr<'i>, CowArcStr<'i>>,
  options: &'a mut ParserOptions<T>
}

impl<'a, 'b, 'i, T: AtRuleParser<'i>> NestedRuleParser<'a, 'i, T> {
  fn parse_nested_rules<'t>(&mut self, input: &mut Parser<'i, 't>) -> CssRuleList<'i, T::AtRule> {
=======
#[derive(Clone)]
struct NestedRuleParser<'a, 'o, 'i> {
  default_namespace: &'a Option<CowArcStr<'i>>,
  namespace_prefixes: &'a HashMap<CowArcStr<'i>, CowArcStr<'i>>,
  options: &'a ParserOptions<'o, 'i>,
}

impl<'a, 'o, 'b, 'i> NestedRuleParser<'a, 'o, 'i> {
  fn parse_nested_rules<'t>(
    &mut self,
    input: &mut Parser<'i, 't>,
  ) -> Result<CssRuleList<'i>, ParseError<'i, ParserError<'i>>> {
>>>>>>> 6dc3ca07
    let nested_parser = NestedRuleParser {
      default_namespace: self.default_namespace,
      namespace_prefixes: self.namespace_prefixes,
      options: self.options,
    };

    let mut iter = RuleListParser::new_for_nested_rule(input, nested_parser);
    let mut rules = Vec::new();
    while let Some(result) = iter.next() {
      match result {
        Ok(CssRule::Ignored) => {}
        Ok(rule) => rules.push(rule),
        Err((e, _)) => {
          if self.options.error_recovery {
            self.options.warn(e);
            continue;
          }
          return Err(e);
        }
      }
    }

    Ok(CssRuleList(rules))
  }

  fn loc(&self, start: &ParserState) -> Location {
    let loc = start.source_location();
    Location {
      source_index: self.options.source_index,
      line: loc.line,
      column: loc.column,
    }
  }
}

<<<<<<< HEAD
impl<'a, 'b, 'i, T: AtRuleParser<'i>> AtRuleParser<'i> for NestedRuleParser<'a, 'i, T> {
  type Prelude = AtRulePrelude<'i, T::Prelude>;
  type AtRule = CssRule<'i, T::AtRule>;
=======
impl<'a, 'o, 'b, 'i> AtRuleParser<'i> for NestedRuleParser<'a, 'o, 'i> {
  type Prelude = AtRulePrelude<'i>;
  type AtRule = CssRule<'i>;
>>>>>>> 6dc3ca07
  type Error = ParserError<'i>;

  fn parse_prelude<'t>(
    &mut self,
    name: CowRcStr<'i>,
    input: &mut Parser<'i, 't>,
  ) -> Result<Self::Prelude, ParseError<'i, Self::Error>> {
    match_ignore_ascii_case! { &*name,
      "media" => {
        let media = MediaList::parse(input)?;
        Ok(AtRulePrelude::Media(media))
      },
      "supports" => {
        let cond = SupportsCondition::parse(input)?;
        Ok(AtRulePrelude::Supports(cond))
      },
      "font-face" => {
        Ok(AtRulePrelude::FontFace)
      },
      // "font-feature-values" => {
      //     if !cfg!(feature = "gecko") {
      //         // Support for this rule is not fully implemented in Servo yet.
      //         return Err(input.new_custom_error(StyleParseErrorKind::UnsupportedAtRule(name.clone())))
      //     }
      //     let family_names = parse_family_name_list(self.context, input)?;
      //     Ok(AtRuleType::WithBlock(AtRuleBlockPrelude::FontFeatureValues(family_names)))
      // },
      "font-palette-values" => {
        let name = DashedIdent::parse(input)?;
        return Ok(AtRulePrelude::FontPaletteValues(name))
      },
      "counter-style" => {
        let name = CustomIdent::parse(input)?;
        Ok(AtRulePrelude::CounterStyle(name))
      },
      "viewport" | "-ms-viewport" => {
        let prefix = if starts_with_ignore_ascii_case(&*name, "-ms") {
          VendorPrefix::Ms
        } else {
          VendorPrefix::None
        };
        Ok(AtRulePrelude::Viewport(prefix))
      },
      "keyframes" | "-webkit-keyframes" | "-moz-keyframes" | "-o-keyframes" | "-ms-keyframes" => {
        let prefix = if starts_with_ignore_ascii_case(&*name, "-webkit-") {
          VendorPrefix::WebKit
        } else if starts_with_ignore_ascii_case(&*name, "-moz-") {
          VendorPrefix::Moz
        } else if starts_with_ignore_ascii_case(&*name, "-o-") {
          VendorPrefix::O
        } else if starts_with_ignore_ascii_case(&*name, "-ms-") {
          VendorPrefix::Ms
        } else {
          VendorPrefix::None
        };

        let name = input.try_parse(KeyframesName::parse)?;
        Ok(AtRulePrelude::Keyframes(name, prefix))
      },
      "page" => {
        let selectors = input.try_parse(|input| input.parse_comma_separated(PageSelector::parse)).unwrap_or_default();
        Ok(AtRulePrelude::Page(selectors))
      },
      "-moz-document" => {
        // Firefox only supports the url-prefix() function with no arguments as a legacy CSS hack.
        // See https://css-tricks.com/snippets/css/css-hacks-targeting-firefox/
        input.expect_function_matching("url-prefix")?;
        input.parse_nested_block(|input| {
          // Firefox also allows an empty string as an argument...
          // https://github.com/mozilla/gecko-dev/blob/0077f2248712a1b45bf02f0f866449f663538164/servo/components/style/stylesheets/document_rule.rs#L303
          let _ = input.try_parse(|input| -> Result<(), ParseError<'i, Self::Error>> {
            let s = input.expect_string()?;
            if !s.is_empty() {
              return Err(input.new_custom_error(ParserError::InvalidValue))
            }
            Ok(())
          });
          input.expect_exhausted()?;
          Ok(())
        })?;

        Ok(AtRulePrelude::MozDocument)
      },
      "layer" => {
        let names = match Vec::<LayerName>::parse(input) {
          Ok(names) => names,
          Err(ParseError { kind: ParseErrorKind::Basic(BasicParseErrorKind::EndOfInput), .. }) => Vec::new(),
          Err(e) => return Err(e)
        };
        Ok(AtRulePrelude::Layer(names))
      },
<<<<<<< HEAD
      _ => {
        if let Some(at_rule_parser) = &mut self.options.at_rule_parser {
          at_rule_parser.parse_prelude(name.clone(), input)
            .map(|prelude| AtRulePrelude::Custom(prelude))
            .map_err(|_| input.new_error(BasicParseErrorKind::AtRuleInvalid(name)))
        } else {
          Err(input.new_error(BasicParseErrorKind::AtRuleInvalid(name)))
        }
=======
      "container" => {
        let name = input.try_parse(ContainerName::parse).ok();
        let condition = MediaCondition::parse(input, true)?;
        Ok(AtRulePrelude::Container(name, condition))
      },
      _ => {
        self.options.warn(input.new_error(BasicParseErrorKind::AtRuleInvalid(name.clone())));
        input.skip_whitespace();
        let tokens = TokenList::parse(input, &self.options, 0)?;
        Ok(AtRulePrelude::Unknown(name.into(), tokens))
>>>>>>> 6dc3ca07
      }
    }
  }

  fn parse_block<'t>(
    &mut self,
    prelude: Self::Prelude,
    start: &ParserState,
    input: &mut Parser<'i, 't>,
  ) -> Result<CssRule<'i, T::AtRule>, ParseError<'i, Self::Error>> {
    let loc = self.loc(start);
    match prelude {
      AtRulePrelude::FontFace => {
        let mut parser = DeclarationListParser::new(input, FontFaceDeclarationParser);
        let mut properties = vec![];
        while let Some(decl) = parser.next() {
          if let Ok(decl) = decl {
            properties.push(decl);
          }
        }
        Ok(CssRule::FontFace(FontFaceRule { properties, loc }))
      }
      // AtRuleBlockPrelude::FontFeatureValues(family_names) => {
      //     let context = ParserContext::new_with_rule_type(
      //         self.context,
      //         CssRuleType::FontFeatureValues,
      //         self.namespaces,
      //     );

      //     Ok(CssRule::FontFeatureValues(Arc::new(self.shared_lock.wrap(
      //         FontFeatureValuesRule::parse(
      //             &context,
      //             input,
      //             family_names,
      //             start.source_location(),
      //         ),
      //     ))))
      // },
      AtRulePrelude::FontPaletteValues(name) => {
        let rule = FontPaletteValuesRule::parse(name, input, loc)?;
        Ok(CssRule::FontPaletteValues(rule))
      }
      AtRulePrelude::CounterStyle(name) => Ok(CssRule::CounterStyle(CounterStyleRule {
        name,
        declarations: DeclarationBlock::parse(input, self.options)?,
        loc,
      })),
      AtRulePrelude::Media(query) => Ok(CssRule::Media(MediaRule {
        query,
        rules: self.parse_nested_rules(input)?,
        loc,
      })),
      AtRulePrelude::Supports(condition) => Ok(CssRule::Supports(SupportsRule {
        condition,
        rules: self.parse_nested_rules(input)?,
        loc,
      })),
      AtRulePrelude::Container(name, condition) => Ok(CssRule::Container(ContainerRule {
        name,
        condition,
        rules: self.parse_nested_rules(input)?,
        loc,
      })),
      AtRulePrelude::Viewport(vendor_prefix) => {
        Ok(CssRule::Viewport(ViewportRule {
          vendor_prefix,
          // TODO: parse viewport descriptors rather than properties
          // https://drafts.csswg.org/css-device-adapt/#viewport-desc
          declarations: DeclarationBlock::parse(input, self.options)?,
          loc,
        }))
      }
      AtRulePrelude::Keyframes(name, vendor_prefix) => {
        let iter = RuleListParser::new_for_nested_rule(input, KeyframeListParser);
        Ok(CssRule::Keyframes(KeyframesRule {
          name,
          keyframes: iter.filter_map(Result::ok).collect(),
          vendor_prefix,
          loc,
        }))
      }
      AtRulePrelude::Page(selectors) => Ok(CssRule::Page(PageRule {
        selectors,
        declarations: DeclarationBlock::parse(input, self.options)?,
        loc,
      })),
      AtRulePrelude::MozDocument => Ok(CssRule::MozDocument(MozDocumentRule {
        rules: self.parse_nested_rules(input)?,
        loc,
      })),
      AtRulePrelude::Layer(names) => {
        let name = if names.is_empty() {
          None
        } else if names.len() == 1 {
          names.into_iter().next()
        } else {
          return Err(input.new_error(BasicParseErrorKind::AtRuleBodyInvalid));
        };

        Ok(CssRule::LayerBlock(LayerBlockRule {
          name,
          rules: self.parse_nested_rules(input)?,
          loc,
        }))
      }
      AtRulePrelude::Property(name) => Ok(CssRule::Property(PropertyRule::parse(name, input, loc)?)),
      AtRulePrelude::Import(..)
      | AtRulePrelude::Namespace(..)
      | AtRulePrelude::CustomMedia(..)
      | AtRulePrelude::Charset => {
        // These rules don't have blocks.
        Err(input.new_unexpected_token_error(Token::CurlyBracketBlock))
<<<<<<< HEAD
      },
      AtRulePrelude::FontFeatureValues | AtRulePrelude::Nest(..) => unreachable!(),
      AtRulePrelude::Custom(prelude) => {
        if let Some(at_rule_parser) = &mut self.options.at_rule_parser {
          at_rule_parser.parse_block(prelude, start, input)
            .map(|prelude| CssRule::Custom(prelude))
            .map_err(|_| input.new_error(BasicParseErrorKind::AtRuleBodyInvalid))
        } else {
          Err(input.new_error(BasicParseErrorKind::AtRuleBodyInvalid))
        }
      }
=======
      }
      AtRulePrelude::FontFeatureValues | AtRulePrelude::Nest(..) => unreachable!(),
      AtRulePrelude::Unknown(name, prelude) => Ok(CssRule::Unknown(UnknownAtRule {
        name,
        prelude,
        block: Some(TokenList::parse(input, &self.options, 0)?),
        loc,
      })),
>>>>>>> 6dc3ca07
    }
  }

  #[inline]
<<<<<<< HEAD
  fn rule_without_block(
    &mut self,
    prelude: AtRulePrelude<'i, T::Prelude>,
    start: &ParserState,
  ) -> Result<Self::AtRule, ()> {
=======
  fn rule_without_block(&mut self, prelude: AtRulePrelude<'i>, start: &ParserState) -> Result<Self::AtRule, ()> {
>>>>>>> 6dc3ca07
    let loc = self.loc(start);
    match prelude {
      AtRulePrelude::Layer(names) => {
        if names.is_empty() {
          return Err(());
        }

        Ok(CssRule::LayerStatement(LayerStatementRule { names, loc }))
      }
<<<<<<< HEAD
      AtRulePrelude::Custom(prelude) => {
        if let Some(at_rule_parser) = &mut self.options.at_rule_parser {
          at_rule_parser.rule_without_block(prelude, start)
            .map(|prelude| CssRule::Custom(prelude))
        } else {
          Err(())
        }
      }
      _ => Err(())
    }
  }
}

impl<'a, 'b, 'i, T: AtRuleParser<'i>> QualifiedRuleParser<'i> for NestedRuleParser<'a, 'i, T> {
=======
      AtRulePrelude::Unknown(name, prelude) => Ok(CssRule::Unknown(UnknownAtRule {
        name,
        prelude,
        block: None,
        loc,
      })),
      _ => Err(()),
    }
  }
}

impl<'a, 'o, 'b, 'i> QualifiedRuleParser<'i> for NestedRuleParser<'a, 'o, 'i> {
>>>>>>> 6dc3ca07
  type Prelude = SelectorList<'i, Selectors>;
  type QualifiedRule = CssRule<'i, T::AtRule>;
  type Error = ParserError<'i>;

  fn parse_prelude<'t>(
    &mut self,
    input: &mut Parser<'i, 't>,
  ) -> Result<Self::Prelude, ParseError<'i, Self::Error>> {
    let selector_parser = SelectorParser {
      default_namespace: self.default_namespace,
      namespace_prefixes: self.namespace_prefixes,
      is_nesting_allowed: false,
      options: &self.options,
    };
    SelectorList::parse(&selector_parser, input, NestingRequirement::None)
  }

  fn parse_block<'t>(
    &mut self,
    selectors: Self::Prelude,
    start: &ParserState,
    input: &mut Parser<'i, 't>,
  ) -> Result<CssRule<'i, T::AtRule>, ParseError<'i, Self::Error>> {
    let loc = self.loc(start);
    let (declarations, rules) = if self.options.nesting {
      parse_declarations_and_nested_rules(input, self.default_namespace, self.namespace_prefixes, self.options)?
    } else {
      (DeclarationBlock::parse(input, self.options)?, CssRuleList(vec![]))
    };
    Ok(CssRule::Style(StyleRule {
      selectors,
      vendor_prefix: VendorPrefix::empty(),
      declarations,
      rules,
      loc,
    }))
  }
}

<<<<<<< HEAD
fn parse_declarations_and_nested_rules<'a, 'i, 't, T: AtRuleParser<'i>>(
  input: &mut Parser<'i, 't>,
  default_namespace: &'a Option<CowArcStr<'i>>,
  namespace_prefixes: &'a HashMap<CowArcStr<'i>, CowArcStr<'i>>,
  options: &'a mut ParserOptions<T>
) -> Result<(DeclarationBlock<'i>, CssRuleList<'i, T::AtRule>), ParseError<'i, ParserError<'i>>> {
=======
fn parse_declarations_and_nested_rules<'a, 'o, 'i, 't>(
  input: &mut Parser<'i, 't>,
  default_namespace: &'a Option<CowArcStr<'i>>,
  namespace_prefixes: &'a HashMap<CowArcStr<'i>, CowArcStr<'i>>,
  options: &'a ParserOptions<'o, 'i>,
) -> Result<(DeclarationBlock<'i>, CssRuleList<'i>), ParseError<'i, ParserError<'i>>> {
>>>>>>> 6dc3ca07
  let mut important_declarations = DeclarationList::new();
  let mut declarations = DeclarationList::new();
  let mut rules = CssRuleList(vec![]);
  let parser = StyleRuleParser {
    default_namespace,
    namespace_prefixes,
    options,
    declarations: &mut declarations,
    important_declarations: &mut important_declarations,
    rules: &mut rules,
  };

  let mut declaration_parser = DeclarationListParser::new(input, parser);
  let mut last = declaration_parser.input.state();
  while let Some(decl) = declaration_parser.next() {
    match decl {
      Ok(_) => {}
      _ => {
        declaration_parser.input.reset(&last);
        break;
      }
    }

    last = declaration_parser.input.state();
  }

  let mut iter = RuleListParser::new_for_nested_rule(declaration_parser.input, declaration_parser.parser);
  while let Some(result) = iter.next() {
    if let Err((err, _)) = result {
      if options.error_recovery {
        options.warn(err);
        continue;
      }
      return Err(err);
    }
  }

  Ok((
    DeclarationBlock {
      declarations,
      important_declarations,
    },
    rules,
  ))
}

<<<<<<< HEAD
pub struct StyleRuleParser<'a, 'i, T, R> {
  default_namespace: &'a Option<CowArcStr<'i>>,
  namespace_prefixes: &'a HashMap<CowArcStr<'i>, CowArcStr<'i>>,
  options: &'a mut ParserOptions<T>,
  declarations: &'a mut DeclarationList<'i>,
  important_declarations: &'a mut DeclarationList<'i>,
  rules: &'a mut CssRuleList<'i, R>
}

/// Parse a declaration within {} block: `color: blue`
impl<'a, 'i, T: AtRuleParser<'i>> cssparser::DeclarationParser<'i> for StyleRuleParser<'a, 'i, T, T::AtRule> {
=======
pub struct StyleRuleParser<'a, 'o, 'i> {
  default_namespace: &'a Option<CowArcStr<'i>>,
  namespace_prefixes: &'a HashMap<CowArcStr<'i>, CowArcStr<'i>>,
  options: &'a ParserOptions<'o, 'i>,
  declarations: &'a mut DeclarationList<'i>,
  important_declarations: &'a mut DeclarationList<'i>,
  rules: &'a mut CssRuleList<'i>,
}

/// Parse a declaration within {} block: `color: blue`
impl<'a, 'o, 'i> cssparser::DeclarationParser<'i> for StyleRuleParser<'a, 'o, 'i> {
>>>>>>> 6dc3ca07
  type Declaration = ();
  type Error = ParserError<'i>;

  fn parse_value<'t>(
    &mut self,
    name: CowRcStr<'i>,
    input: &mut cssparser::Parser<'i, 't>,
  ) -> Result<Self::Declaration, cssparser::ParseError<'i, Self::Error>> {
    if !self.rules.0.is_empty() {
      // Declarations cannot come after nested rules.
      return Err(input.new_custom_error(ParserError::InvalidNesting));
    }
    parse_declaration(
      name,
      input,
      &mut self.declarations,
      &mut self.important_declarations,
      &self.options,
    )
  }
}

<<<<<<< HEAD
impl<'a, 'i, T: AtRuleParser<'i>> AtRuleParser<'i> for StyleRuleParser<'a, 'i, T, T::AtRule> {
  type Prelude = AtRulePrelude<'i, T::Prelude>;
=======
impl<'a, 'o, 'i> AtRuleParser<'i> for StyleRuleParser<'a, 'o, 'i> {
  type Prelude = AtRulePrelude<'i>;
>>>>>>> 6dc3ca07
  type AtRule = ();
  type Error = ParserError<'i>;

  fn parse_prelude<'t>(
    &mut self,
    name: CowRcStr<'i>,
    input: &mut Parser<'i, 't>,
  ) -> Result<Self::Prelude, ParseError<'i, Self::Error>> {
    match_ignore_ascii_case! { &*name,
      "media" => {
        let media = MediaList::parse(input)?;
        Ok(AtRulePrelude::Media(media))
      },
      "supports" => {
        let cond = SupportsCondition::parse(input)?;
        Ok(AtRulePrelude::Supports(cond))
      },
      "nest" => {
        let selector_parser = SelectorParser {
          default_namespace: self.default_namespace,
          namespace_prefixes: self.namespace_prefixes,
          is_nesting_allowed: true,
          options: &self.options,
        };
        let selectors = SelectorList::parse(&selector_parser, input, NestingRequirement::Contained)?;
        Ok(AtRulePrelude::Nest(selectors))
      },
      _ => {
        if let Some(at_rule_parser) = &mut self.options.at_rule_parser {
          at_rule_parser.parse_prelude(name.clone(), input)
            .map(|prelude| AtRulePrelude::Custom(prelude))
            .map_err(|_| input.new_error(BasicParseErrorKind::AtRuleInvalid(name)))
        } else {
          Err(input.new_error(BasicParseErrorKind::AtRuleInvalid(name)))
        }
      }
    }
  }

  fn parse_block<'t>(
    &mut self,
    prelude: AtRulePrelude<'i, T::Prelude>,
    start: &ParserState,
    input: &mut Parser<'i, 't>,
  ) -> Result<(), ParseError<'i, Self::Error>> {
    let loc = start.source_location();
    let loc = Location {
      source_index: self.options.source_index,
      line: loc.line,
      column: loc.column,
    };
    match prelude {
      AtRulePrelude::Media(query) => {
        self.rules.0.push(CssRule::Media(MediaRule {
          query,
          rules: parse_nested_at_rule(
            input,
            self.options.source_index,
            self.default_namespace,
            self.namespace_prefixes,
            self.options,
          )?,
          loc,
        }));
        Ok(())
      }
      AtRulePrelude::Supports(condition) => {
        self.rules.0.push(CssRule::Supports(SupportsRule {
          condition,
          rules: parse_nested_at_rule(
            input,
            self.options.source_index,
            self.default_namespace,
            self.namespace_prefixes,
            self.options,
          )?,
          loc,
        }));
        Ok(())
      }
      AtRulePrelude::Nest(selectors) => {
        let (declarations, rules) = parse_declarations_and_nested_rules(
          input,
          self.default_namespace,
          self.namespace_prefixes,
          self.options,
        )?;
        self.rules.0.push(CssRule::Nesting(NestingRule {
          style: StyleRule {
            selectors,
            declarations,
            vendor_prefix: VendorPrefix::empty(),
            rules,
            loc,
          },
          loc,
        }));
        Ok(())
<<<<<<< HEAD
      },
      AtRulePrelude::Custom(prelude) => {
        if let Some(at_rule_parser) = &mut self.options.at_rule_parser {
          let rule = at_rule_parser.parse_block(prelude, start, input)
            .map_err(|_| input.new_error(BasicParseErrorKind::AtRuleBodyInvalid))?;
          self.rules.0.push(CssRule::Custom(rule));
          Ok(())
        } else {
          Err(input.new_error(BasicParseErrorKind::AtRuleBodyInvalid))
        }
      },
      _ => Err(input.new_error(BasicParseErrorKind::AtRuleBodyInvalid))
    }
  }

  #[inline]
  fn rule_without_block(
    &mut self,
    prelude: AtRulePrelude<'i, T::Prelude>,
    start: &ParserState,
  ) -> Result<Self::AtRule, ()> {
    match prelude {
      AtRulePrelude::Custom(prelude) => {
        if let Some(at_rule_parser) = &mut self.options.at_rule_parser {
          let rule = at_rule_parser.rule_without_block(prelude, start)?;
          self.rules.0.push(CssRule::Custom(rule));
          Ok(())
        } else {
          Err(())
        }
=======
      }
      _ => {
        unreachable!()
>>>>>>> 6dc3ca07
      }
      _ => Err(())
    }
  }
}

#[inline]
<<<<<<< HEAD
fn parse_nested_at_rule<'a, 'i, 't, T: AtRuleParser<'i>>(
=======
fn parse_nested_at_rule<'a, 'o, 'i, 't>(
>>>>>>> 6dc3ca07
  input: &mut Parser<'i, 't>,
  source_index: u32,
  default_namespace: &'a Option<CowArcStr<'i>>,
  namespace_prefixes: &'a HashMap<CowArcStr<'i>, CowArcStr<'i>>,
<<<<<<< HEAD
  options: &'a mut ParserOptions<T>
) -> Result<CssRuleList<'i, T::AtRule>, ParseError<'i, ParserError<'i>>> {
=======
  options: &'a ParserOptions<'o, 'i>,
) -> Result<CssRuleList<'i>, ParseError<'i, ParserError<'i>>> {
>>>>>>> 6dc3ca07
  let loc = input.current_source_location();
  let loc = Location {
    source_index,
    line: loc.line,
    column: loc.column,
  };

  // Declarations can be immediately within @media and @supports blocks that are nested within a parent style rule.
  // These act the same way as if they were nested within a `& { ... }` block.
  let (declarations, mut rules) =
    parse_declarations_and_nested_rules(input, default_namespace, namespace_prefixes, options)?;

  if declarations.declarations.len() > 0 {
    rules.0.insert(
      0,
      CssRule::Style(StyleRule {
        selectors: SelectorList(smallvec::smallvec![parcel_selectors::parser::Selector::from_vec2(
          vec![parcel_selectors::parser::Component::Nesting]
        )]),
        declarations,
        vendor_prefix: VendorPrefix::empty(),
        rules: CssRuleList(vec![]),
        loc,
      }),
    )
  }

  Ok(rules)
}

<<<<<<< HEAD
impl<'a, 'b, 'i, T: AtRuleParser<'i>> QualifiedRuleParser<'i> for StyleRuleParser<'a, 'i, T, T::AtRule> {
=======
impl<'a, 'o, 'b, 'i> QualifiedRuleParser<'i> for StyleRuleParser<'a, 'o, 'i> {
>>>>>>> 6dc3ca07
  type Prelude = SelectorList<'i, Selectors>;
  type QualifiedRule = ();
  type Error = ParserError<'i>;

  fn parse_prelude<'t>(
    &mut self,
    input: &mut Parser<'i, 't>,
  ) -> Result<Self::Prelude, ParseError<'i, Self::Error>> {
    let selector_parser = SelectorParser {
      default_namespace: self.default_namespace,
      namespace_prefixes: self.namespace_prefixes,
      is_nesting_allowed: true,
      options: &self.options,
    };
    SelectorList::parse(&selector_parser, input, NestingRequirement::Prefixed)
  }

  fn parse_block<'t>(
    &mut self,
    selectors: Self::Prelude,
    start: &ParserState,
    input: &mut Parser<'i, 't>,
  ) -> Result<(), ParseError<'i, Self::Error>> {
    let loc = start.source_location();
    let (declarations, rules) =
      parse_declarations_and_nested_rules(input, self.default_namespace, self.namespace_prefixes, self.options)?;
    self.rules.0.push(CssRule::Style(StyleRule {
      selectors,
      vendor_prefix: VendorPrefix::empty(),
      declarations,
      rules,
      loc: Location {
        source_index: self.options.source_index,
        line: loc.line,
        column: loc.column,
      },
    }));
    Ok(())
  }
}

#[inline]
pub fn starts_with_ignore_ascii_case(string: &str, prefix: &str) -> bool {
  string.len() >= prefix.len() && string.as_bytes()[0..prefix.len()].eq_ignore_ascii_case(prefix.as_bytes())
}<|MERGE_RESOLUTION|>--- conflicted
+++ resolved
@@ -1,6 +1,7 @@
 use crate::declaration::{parse_declaration, DeclarationBlock, DeclarationList};
-use crate::error::{Error, ParserError};
+use crate::error::{Error, ParserError, PrinterError};
 use crate::media_query::*;
+use crate::printer::Printer;
 use crate::properties::custom::TokenList;
 use crate::rules::container::{ContainerName, ContainerRule};
 use crate::rules::font_palette_values::FontPaletteValuesRule;
@@ -34,52 +35,15 @@
 use std::collections::HashMap;
 use std::sync::{Arc, RwLock};
 
-<<<<<<< HEAD
+/// CSS parsing options.
 #[derive(Clone, Debug)]
-pub struct ParserOptions<T> {
-=======
-/// CSS parsing options.
-#[derive(Default, Clone, Debug)]
-pub struct ParserOptions<'o, 'i> {
+pub struct ParserOptions<'o, 'i, T> {
   /// Filename to use in error messages.
   pub filename: String,
   /// Whether the enable the [CSS nesting](https://www.w3.org/TR/css-nesting-1/) draft syntax.
->>>>>>> 6dc3ca07
   pub nesting: bool,
   /// Whether to enable the [custom media](https://drafts.csswg.org/mediaqueries-5/#custom-mq) draft syntax.
   pub custom_media: bool,
-<<<<<<< HEAD
-  pub css_modules: bool,
-  pub source_index: u32,
-  pub at_rule_parser: Option<T>
-}
-
-impl ParserOptions<DefaultAtRuleParser> {
-  pub fn default() -> Self {
-    ParserOptions {
-      nesting: false,
-      custom_media: false,
-      css_modules: false,
-      source_index: 0,
-      at_rule_parser: None
-    }
-  }
-}
-
-#[derive(Clone)]
-pub struct DefaultAtRuleParser;
-impl<'i> AtRuleParser<'i> for DefaultAtRuleParser {
-  type AtRule = DefaultAtRule;
-  type Error = ();
-  type Prelude = ();
-}
-
-pub struct DefaultAtRule;
-impl cssparser::ToCss for DefaultAtRule {
-  fn to_css<W>(&self, _: &mut W) -> std::fmt::Result where W: std::fmt::Write {
-    Err(std::fmt::Error)
-  }
-=======
   /// Whether the enable [CSS modules](https://github.com/css-modules/css-modules).
   pub css_modules: Option<crate::css_modules::Config<'o>>,
   /// The source index to assign to all parsed rules. Impacts the source map when
@@ -89,9 +53,11 @@
   pub error_recovery: bool,
   /// A list that will be appended to when a warning occurs.
   pub warnings: Option<Arc<RwLock<Vec<Error<ParserError<'i>>>>>>,
-}
-
-impl<'o, 'i> ParserOptions<'o, 'i> {
+  /// A custom at rule parser.
+  pub at_rule_parser: Option<T>
+}
+
+impl<'o, 'i, T> ParserOptions<'o, 'i, T> {
   #[inline]
   pub(crate) fn warn(&self, warning: ParseError<'i, ParserError<'i>>) {
     if let Some(warnings) = &self.warnings {
@@ -100,7 +66,42 @@
       }
     }
   }
->>>>>>> 6dc3ca07
+}
+
+impl<'o, 'i> ParserOptions<'o, 'i, DefaultAtRuleParser> {
+  /// Returns the default parser options.
+  pub fn default() -> Self {
+    ParserOptions {
+      filename: String::default(),
+      nesting: false,
+      custom_media: false,
+      css_modules: None,
+      source_index: 0,
+      error_recovery: false,
+      warnings: None,
+      at_rule_parser: None
+    }
+  }
+
+  /// Returns the default at-rule parser.
+  pub fn default_at_rule_parser() -> Option<DefaultAtRuleParser> {
+    None
+  }
+}
+
+#[derive(Clone)]
+pub struct DefaultAtRuleParser;
+impl<'i> AtRuleParser<'i> for DefaultAtRuleParser {
+  type AtRule = DefaultAtRule;
+  type Error = ();
+  type Prelude = ();
+}
+
+pub struct DefaultAtRule;
+impl crate::traits::ToCss for DefaultAtRule {
+  fn to_css<W: std::fmt::Write>(&self, _: &mut Printer<W>) -> Result<(), PrinterError> {
+    Err(PrinterError { kind: crate::error::PrinterErrorKind::FmtError, loc: None })
+  }
 }
 
 #[derive(PartialEq, PartialOrd)]
@@ -113,27 +114,15 @@
 }
 
 /// The parser for the top-level rules in a stylesheet.
-<<<<<<< HEAD
-pub struct TopLevelRuleParser<'a, 'i, T> {
+pub struct TopLevelRuleParser<'a, 'o, 'i, T> {
   default_namespace: Option<CowArcStr<'i>>,
   namespace_prefixes: HashMap<CowArcStr<'i>, CowArcStr<'i>>,
-  options: &'a mut ParserOptions<T>,
-  state: State
-}
-
-impl<'a, 'b, 'i, T: AtRuleParser<'i>> TopLevelRuleParser<'a, 'i, T> {
-  pub fn new(options: &'a mut ParserOptions<T>) -> TopLevelRuleParser<'a, 'i, T> {
-=======
-pub struct TopLevelRuleParser<'a, 'o, 'i> {
-  default_namespace: Option<CowArcStr<'i>>,
-  namespace_prefixes: HashMap<CowArcStr<'i>, CowArcStr<'i>>,
-  options: &'a ParserOptions<'o, 'i>,
+  pub options: &'a mut ParserOptions<'o, 'i, T>,
   state: State,
 }
 
-impl<'a, 'o, 'b, 'i> TopLevelRuleParser<'a, 'o, 'i> {
-  pub fn new(options: &'a ParserOptions<'o, 'i>) -> Self {
->>>>>>> 6dc3ca07
+impl<'a, 'o, 'b, 'i, T> TopLevelRuleParser<'a, 'o, 'i, T> {
+  pub fn new(options: &'a mut ParserOptions<'o, 'i, T>) -> Self {
     TopLevelRuleParser {
       default_namespace: None,
       namespace_prefixes: HashMap::new(),
@@ -142,21 +131,12 @@
     }
   }
 
-<<<<<<< HEAD
-  fn nested<'x: 'b>(&'x mut self) -> NestedRuleParser<'_, 'i, T> {
-      NestedRuleParser {
-        default_namespace: &mut self.default_namespace,
-        namespace_prefixes: &mut self.namespace_prefixes,
-        options: &mut self.options
-      }
-=======
-  fn nested<'x: 'b>(&'x mut self) -> NestedRuleParser<'_, 'o, 'i> {
+  fn nested<'x: 'b>(&'x mut self) -> NestedRuleParser<'_, 'o, 'i, T> {
     NestedRuleParser {
       default_namespace: &mut self.default_namespace,
       namespace_prefixes: &mut self.namespace_prefixes,
-      options: &self.options,
-    }
->>>>>>> 6dc3ca07
+      options: &mut self.options,
+    }
   }
 }
 
@@ -199,15 +179,6 @@
   Charset,
   /// A @nest prelude.
   Nest(SelectorList<'i, Selectors>),
-<<<<<<< HEAD
-  Layer(Vec<LayerName<'i>>),
-  Custom(T)
-}
-
-impl<'a, 'i, T: AtRuleParser<'i>> AtRuleParser<'i> for TopLevelRuleParser<'a, 'i, T> {
-  type Prelude = AtRulePrelude<'i, T::Prelude>;
-  type AtRule = (SourcePosition, CssRule<'i, T::AtRule>);
-=======
   /// An @layer prelude.
   Layer(Vec<LayerName<'i>>),
   /// An @property prelude.
@@ -216,12 +187,13 @@
   Container(Option<ContainerName<'i>>, MediaCondition<'i>),
   /// An unknown prelude.
   Unknown(CowArcStr<'i>, TokenList<'i>),
-}
-
-impl<'a, 'o, 'i> AtRuleParser<'i> for TopLevelRuleParser<'a, 'o, 'i> {
-  type Prelude = AtRulePrelude<'i>;
-  type AtRule = (SourcePosition, CssRule<'i>);
->>>>>>> 6dc3ca07
+  /// A custom prelude.
+  Custom(T)
+}
+
+impl<'a, 'o, 'i, T: AtRuleParser<'i>> AtRuleParser<'i> for TopLevelRuleParser<'a, 'o, 'i, T> {
+  type Prelude = AtRulePrelude<'i, T::Prelude>;
+  type AtRule = (SourcePosition, CssRule<'i, T::AtRule>);
   type Error = ParserError<'i>;
 
   fn parse_prelude<'t>(
@@ -301,40 +273,7 @@
   }
 
   #[inline]
-<<<<<<< HEAD
-  fn rule_without_block(
-      &mut self,
-      prelude: AtRulePrelude<'i, T::Prelude>,
-      start: &ParserState,
-  ) -> Result<Self::AtRule, ()> {
-      let loc = start.source_location();
-      let loc = Location {
-        source_index: self.options.source_index,
-        line: loc.line,
-        column: loc.column
-      };
-
-      let rule = match prelude {
-        AtRulePrelude::Import(url, media, supports, layer) => {
-          self.state = State::Imports;
-          CssRule::Import(ImportRule {
-            url: url.into(),
-            layer,
-            supports,
-            media,
-            loc
-          })
-        },
-        AtRulePrelude::Namespace(prefix, url) => {
-          self.state = State::Namespaces;
-
-          if let Some(prefix) = &prefix {
-            self.namespace_prefixes.insert(prefix.into(), url.clone().into());
-          } else {
-            self.default_namespace = Some(url.clone().into());
-          }
-=======
-  fn rule_without_block(&mut self, prelude: AtRulePrelude<'i>, start: &ParserState) -> Result<Self::AtRule, ()> {
+  fn rule_without_block(&mut self, prelude: AtRulePrelude<'i, T::Prelude>, start: &ParserState) -> Result<Self::AtRule, ()> {
     let loc = start.source_location();
     let loc = Location {
       source_index: self.options.source_index,
@@ -355,7 +294,6 @@
       }
       AtRulePrelude::Namespace(prefix, url) => {
         self.state = State::Namespaces;
->>>>>>> 6dc3ca07
 
         if let Some(prefix) = &prefix {
           self.namespace_prefixes.insert(prefix.into(), url.clone().into());
@@ -379,30 +317,6 @@
           self.state = State::Layers;
         } else {
           self.state = State::Body;
-<<<<<<< HEAD
-          CssRule::CustomMedia(CustomMediaRule {
-            name: name.into(),
-            query,
-            loc
-          })
-        },
-        AtRulePrelude::Layer(_) => {
-          // @layer statements are allowed before @import rules, but cannot be interleaved.
-          if self.state <= State::Layers {
-            self.state = State::Layers;
-          } else {
-            self.state = State::Body;
-          }
-          AtRuleParser::rule_without_block(&mut self.nested(), prelude, start)?
-        },
-        AtRulePrelude::Charset => CssRule::Ignored,
-        AtRulePrelude::Custom(_) => {
-          self.state = State::Body;
-          AtRuleParser::rule_without_block(&mut self.nested(), prelude, start)?
-        },
-        _ => return Err(())
-      };
-=======
         }
         AtRuleParser::rule_without_block(&mut self.nested(), prelude, start)?
       }
@@ -413,19 +327,18 @@
         block: None,
         loc,
       }),
+      AtRulePrelude::Custom(_) => {
+        self.state = State::Body;
+        AtRuleParser::rule_without_block(&mut self.nested(), prelude, start)?
+      },
       _ => return Err(()),
     };
->>>>>>> 6dc3ca07
 
     Ok((start.position(), rule))
   }
 }
 
-<<<<<<< HEAD
-impl<'a, 'i, T: AtRuleParser<'i>> QualifiedRuleParser<'i> for TopLevelRuleParser<'a, 'i, T> {
-=======
-impl<'a, 'o, 'i> QualifiedRuleParser<'i> for TopLevelRuleParser<'a, 'o, 'i> {
->>>>>>> 6dc3ca07
+impl<'a, 'o, 'i, T: AtRuleParser<'i>> QualifiedRuleParser<'i> for TopLevelRuleParser<'a, 'o, 'i, T> {
   type Prelude = SelectorList<'i, Selectors>;
   type QualifiedRule = (SourcePosition, CssRule<'i, T::AtRule>);
   type Error = ParserError<'i>;
@@ -451,29 +364,17 @@
   }
 }
 
-<<<<<<< HEAD
-struct NestedRuleParser<'a, 'i, T> {
+struct NestedRuleParser<'a, 'o, 'i, T> {
   default_namespace: &'a Option<CowArcStr<'i>>,
   namespace_prefixes: &'a HashMap<CowArcStr<'i>, CowArcStr<'i>>,
-  options: &'a mut ParserOptions<T>
-}
-
-impl<'a, 'b, 'i, T: AtRuleParser<'i>> NestedRuleParser<'a, 'i, T> {
-  fn parse_nested_rules<'t>(&mut self, input: &mut Parser<'i, 't>) -> CssRuleList<'i, T::AtRule> {
-=======
-#[derive(Clone)]
-struct NestedRuleParser<'a, 'o, 'i> {
-  default_namespace: &'a Option<CowArcStr<'i>>,
-  namespace_prefixes: &'a HashMap<CowArcStr<'i>, CowArcStr<'i>>,
-  options: &'a ParserOptions<'o, 'i>,
-}
-
-impl<'a, 'o, 'b, 'i> NestedRuleParser<'a, 'o, 'i> {
+  options: &'a mut ParserOptions<'o, 'i, T>,
+}
+
+impl<'a, 'o, 'b, 'i, T: AtRuleParser<'i>> NestedRuleParser<'a, 'o, 'i, T> {
   fn parse_nested_rules<'t>(
     &mut self,
     input: &mut Parser<'i, 't>,
-  ) -> Result<CssRuleList<'i>, ParseError<'i, ParserError<'i>>> {
->>>>>>> 6dc3ca07
+  ) -> Result<CssRuleList<'i, T::AtRule>, ParseError<'i, ParserError<'i>>> {
     let nested_parser = NestedRuleParser {
       default_namespace: self.default_namespace,
       namespace_prefixes: self.namespace_prefixes,
@@ -487,8 +388,8 @@
         Ok(CssRule::Ignored) => {}
         Ok(rule) => rules.push(rule),
         Err((e, _)) => {
-          if self.options.error_recovery {
-            self.options.warn(e);
+          if iter.parser.options.error_recovery {
+            iter.parser.options.warn(e);
             continue;
           }
           return Err(e);
@@ -509,15 +410,9 @@
   }
 }
 
-<<<<<<< HEAD
-impl<'a, 'b, 'i, T: AtRuleParser<'i>> AtRuleParser<'i> for NestedRuleParser<'a, 'i, T> {
+impl<'a, 'o, 'b, 'i, T: AtRuleParser<'i>> AtRuleParser<'i> for NestedRuleParser<'a, 'o, 'i, T> {
   type Prelude = AtRulePrelude<'i, T::Prelude>;
   type AtRule = CssRule<'i, T::AtRule>;
-=======
-impl<'a, 'o, 'b, 'i> AtRuleParser<'i> for NestedRuleParser<'a, 'o, 'i> {
-  type Prelude = AtRulePrelude<'i>;
-  type AtRule = CssRule<'i>;
->>>>>>> 6dc3ca07
   type Error = ParserError<'i>;
 
   fn parse_prelude<'t>(
@@ -609,27 +504,22 @@
         };
         Ok(AtRulePrelude::Layer(names))
       },
-<<<<<<< HEAD
-      _ => {
-        if let Some(at_rule_parser) = &mut self.options.at_rule_parser {
-          at_rule_parser.parse_prelude(name.clone(), input)
-            .map(|prelude| AtRulePrelude::Custom(prelude))
-            .map_err(|_| input.new_error(BasicParseErrorKind::AtRuleInvalid(name)))
-        } else {
-          Err(input.new_error(BasicParseErrorKind::AtRuleInvalid(name)))
-        }
-=======
       "container" => {
         let name = input.try_parse(ContainerName::parse).ok();
         let condition = MediaCondition::parse(input, true)?;
         Ok(AtRulePrelude::Container(name, condition))
       },
       _ => {
+        if let Some(at_rule_parser) = &mut self.options.at_rule_parser {
+          if let Ok(prelude) = at_rule_parser.parse_prelude(name.clone(), input) {
+            return Ok(AtRulePrelude::Custom(prelude))
+          }
+        }
+
         self.options.warn(input.new_error(BasicParseErrorKind::AtRuleInvalid(name.clone())));
         input.skip_whitespace();
         let tokens = TokenList::parse(input, &self.options, 0)?;
         Ok(AtRulePrelude::Unknown(name.into(), tokens))
->>>>>>> 6dc3ca07
       }
     }
   }
@@ -742,19 +632,6 @@
       | AtRulePrelude::Charset => {
         // These rules don't have blocks.
         Err(input.new_unexpected_token_error(Token::CurlyBracketBlock))
-<<<<<<< HEAD
-      },
-      AtRulePrelude::FontFeatureValues | AtRulePrelude::Nest(..) => unreachable!(),
-      AtRulePrelude::Custom(prelude) => {
-        if let Some(at_rule_parser) = &mut self.options.at_rule_parser {
-          at_rule_parser.parse_block(prelude, start, input)
-            .map(|prelude| CssRule::Custom(prelude))
-            .map_err(|_| input.new_error(BasicParseErrorKind::AtRuleBodyInvalid))
-        } else {
-          Err(input.new_error(BasicParseErrorKind::AtRuleBodyInvalid))
-        }
-      }
-=======
       }
       AtRulePrelude::FontFeatureValues | AtRulePrelude::Nest(..) => unreachable!(),
       AtRulePrelude::Unknown(name, prelude) => Ok(CssRule::Unknown(UnknownAtRule {
@@ -763,20 +640,20 @@
         block: Some(TokenList::parse(input, &self.options, 0)?),
         loc,
       })),
->>>>>>> 6dc3ca07
+      AtRulePrelude::Custom(prelude) => {
+        if let Some(at_rule_parser) = &mut self.options.at_rule_parser {
+          at_rule_parser.parse_block(prelude, start, input)
+            .map(|prelude| CssRule::Custom(prelude))
+            .map_err(|_| input.new_error(BasicParseErrorKind::AtRuleBodyInvalid))
+        } else {
+          Err(input.new_error(BasicParseErrorKind::AtRuleBodyInvalid))
+        }
+      }
     }
   }
 
   #[inline]
-<<<<<<< HEAD
-  fn rule_without_block(
-    &mut self,
-    prelude: AtRulePrelude<'i, T::Prelude>,
-    start: &ParserState,
-  ) -> Result<Self::AtRule, ()> {
-=======
-  fn rule_without_block(&mut self, prelude: AtRulePrelude<'i>, start: &ParserState) -> Result<Self::AtRule, ()> {
->>>>>>> 6dc3ca07
+  fn rule_without_block(&mut self, prelude: AtRulePrelude<'i, T::Prelude>, start: &ParserState) -> Result<Self::AtRule, ()> {
     let loc = self.loc(start);
     match prelude {
       AtRulePrelude::Layer(names) => {
@@ -786,35 +663,26 @@
 
         Ok(CssRule::LayerStatement(LayerStatementRule { names, loc }))
       }
-<<<<<<< HEAD
-      AtRulePrelude::Custom(prelude) => {
-        if let Some(at_rule_parser) = &mut self.options.at_rule_parser {
-          at_rule_parser.rule_without_block(prelude, start)
-            .map(|prelude| CssRule::Custom(prelude))
-        } else {
-          Err(())
-        }
-      }
-      _ => Err(())
-    }
-  }
-}
-
-impl<'a, 'b, 'i, T: AtRuleParser<'i>> QualifiedRuleParser<'i> for NestedRuleParser<'a, 'i, T> {
-=======
       AtRulePrelude::Unknown(name, prelude) => Ok(CssRule::Unknown(UnknownAtRule {
         name,
         prelude,
         block: None,
         loc,
       })),
+      AtRulePrelude::Custom(prelude) => {
+        if let Some(at_rule_parser) = &mut self.options.at_rule_parser {
+          at_rule_parser.rule_without_block(prelude, start)
+            .map(|prelude| CssRule::Custom(prelude))
+        } else {
+          Err(())
+        }
+      }
       _ => Err(()),
     }
   }
 }
 
-impl<'a, 'o, 'b, 'i> QualifiedRuleParser<'i> for NestedRuleParser<'a, 'o, 'i> {
->>>>>>> 6dc3ca07
+impl<'a, 'o, 'b, 'i, T: AtRuleParser<'i>> QualifiedRuleParser<'i> for NestedRuleParser<'a, 'o, 'i, T> {
   type Prelude = SelectorList<'i, Selectors>;
   type QualifiedRule = CssRule<'i, T::AtRule>;
   type Error = ParserError<'i>;
@@ -854,21 +722,12 @@
   }
 }
 
-<<<<<<< HEAD
-fn parse_declarations_and_nested_rules<'a, 'i, 't, T: AtRuleParser<'i>>(
+fn parse_declarations_and_nested_rules<'a, 'o, 'i, 't, T: AtRuleParser<'i>>(
   input: &mut Parser<'i, 't>,
   default_namespace: &'a Option<CowArcStr<'i>>,
   namespace_prefixes: &'a HashMap<CowArcStr<'i>, CowArcStr<'i>>,
-  options: &'a mut ParserOptions<T>
+  options: &'a mut ParserOptions<'o, 'i, T>,
 ) -> Result<(DeclarationBlock<'i>, CssRuleList<'i, T::AtRule>), ParseError<'i, ParserError<'i>>> {
-=======
-fn parse_declarations_and_nested_rules<'a, 'o, 'i, 't>(
-  input: &mut Parser<'i, 't>,
-  default_namespace: &'a Option<CowArcStr<'i>>,
-  namespace_prefixes: &'a HashMap<CowArcStr<'i>, CowArcStr<'i>>,
-  options: &'a ParserOptions<'o, 'i>,
-) -> Result<(DeclarationBlock<'i>, CssRuleList<'i>), ParseError<'i, ParserError<'i>>> {
->>>>>>> 6dc3ca07
   let mut important_declarations = DeclarationList::new();
   let mut declarations = DeclarationList::new();
   let mut rules = CssRuleList(vec![]);
@@ -898,8 +757,8 @@
   let mut iter = RuleListParser::new_for_nested_rule(declaration_parser.input, declaration_parser.parser);
   while let Some(result) = iter.next() {
     if let Err((err, _)) = result {
-      if options.error_recovery {
-        options.warn(err);
+      if iter.parser.options.error_recovery {
+        iter.parser.options.warn(err);
         continue;
       }
       return Err(err);
@@ -915,31 +774,17 @@
   ))
 }
 
-<<<<<<< HEAD
-pub struct StyleRuleParser<'a, 'i, T, R> {
+pub struct StyleRuleParser<'a, 'o, 'i, T: AtRuleParser<'i>> {
   default_namespace: &'a Option<CowArcStr<'i>>,
   namespace_prefixes: &'a HashMap<CowArcStr<'i>, CowArcStr<'i>>,
-  options: &'a mut ParserOptions<T>,
+  options: &'a mut ParserOptions<'o, 'i, T>,
   declarations: &'a mut DeclarationList<'i>,
   important_declarations: &'a mut DeclarationList<'i>,
-  rules: &'a mut CssRuleList<'i, R>
+  rules: &'a mut CssRuleList<'i, T::AtRule>,
 }
 
 /// Parse a declaration within {} block: `color: blue`
-impl<'a, 'i, T: AtRuleParser<'i>> cssparser::DeclarationParser<'i> for StyleRuleParser<'a, 'i, T, T::AtRule> {
-=======
-pub struct StyleRuleParser<'a, 'o, 'i> {
-  default_namespace: &'a Option<CowArcStr<'i>>,
-  namespace_prefixes: &'a HashMap<CowArcStr<'i>, CowArcStr<'i>>,
-  options: &'a ParserOptions<'o, 'i>,
-  declarations: &'a mut DeclarationList<'i>,
-  important_declarations: &'a mut DeclarationList<'i>,
-  rules: &'a mut CssRuleList<'i>,
-}
-
-/// Parse a declaration within {} block: `color: blue`
-impl<'a, 'o, 'i> cssparser::DeclarationParser<'i> for StyleRuleParser<'a, 'o, 'i> {
->>>>>>> 6dc3ca07
+impl<'a, 'o, 'i, T: AtRuleParser<'i>> cssparser::DeclarationParser<'i> for StyleRuleParser<'a, 'o, 'i, T> {
   type Declaration = ();
   type Error = ParserError<'i>;
 
@@ -962,13 +807,8 @@
   }
 }
 
-<<<<<<< HEAD
-impl<'a, 'i, T: AtRuleParser<'i>> AtRuleParser<'i> for StyleRuleParser<'a, 'i, T, T::AtRule> {
+impl<'a, 'o, 'i, T: AtRuleParser<'i>> AtRuleParser<'i> for StyleRuleParser<'a, 'o, 'i, T> {
   type Prelude = AtRulePrelude<'i, T::Prelude>;
-=======
-impl<'a, 'o, 'i> AtRuleParser<'i> for StyleRuleParser<'a, 'o, 'i> {
-  type Prelude = AtRulePrelude<'i>;
->>>>>>> 6dc3ca07
   type AtRule = ();
   type Error = ParserError<'i>;
 
@@ -1067,8 +907,7 @@
           loc,
         }));
         Ok(())
-<<<<<<< HEAD
-      },
+      }
       AtRulePrelude::Custom(prelude) => {
         if let Some(at_rule_parser) = &mut self.options.at_rule_parser {
           let rule = at_rule_parser.parse_block(prelude, start, input)
@@ -1079,14 +918,15 @@
           Err(input.new_error(BasicParseErrorKind::AtRuleBodyInvalid))
         }
       },
-      _ => Err(input.new_error(BasicParseErrorKind::AtRuleBodyInvalid))
-    }
-  }
-
-  #[inline]
+      _ => {
+        unreachable!()
+      }
+    }
+  }
+
   fn rule_without_block(
     &mut self,
-    prelude: AtRulePrelude<'i, T::Prelude>,
+    prelude: Self::Prelude,
     start: &ParserState,
   ) -> Result<Self::AtRule, ()> {
     match prelude {
@@ -1098,34 +938,20 @@
         } else {
           Err(())
         }
-=======
-      }
-      _ => {
-        unreachable!()
->>>>>>> 6dc3ca07
-      }
-      _ => Err(())
+      },
+      _ => unreachable!()
     }
   }
 }
 
 #[inline]
-<<<<<<< HEAD
-fn parse_nested_at_rule<'a, 'i, 't, T: AtRuleParser<'i>>(
-=======
-fn parse_nested_at_rule<'a, 'o, 'i, 't>(
->>>>>>> 6dc3ca07
+fn parse_nested_at_rule<'a, 'o, 'i, 't, T: AtRuleParser<'i>>(
   input: &mut Parser<'i, 't>,
   source_index: u32,
   default_namespace: &'a Option<CowArcStr<'i>>,
   namespace_prefixes: &'a HashMap<CowArcStr<'i>, CowArcStr<'i>>,
-<<<<<<< HEAD
-  options: &'a mut ParserOptions<T>
+  options: &'a mut ParserOptions<'o, 'i, T>,
 ) -> Result<CssRuleList<'i, T::AtRule>, ParseError<'i, ParserError<'i>>> {
-=======
-  options: &'a ParserOptions<'o, 'i>,
-) -> Result<CssRuleList<'i>, ParseError<'i, ParserError<'i>>> {
->>>>>>> 6dc3ca07
   let loc = input.current_source_location();
   let loc = Location {
     source_index,
@@ -1156,11 +982,7 @@
   Ok(rules)
 }
 
-<<<<<<< HEAD
-impl<'a, 'b, 'i, T: AtRuleParser<'i>> QualifiedRuleParser<'i> for StyleRuleParser<'a, 'i, T, T::AtRule> {
-=======
-impl<'a, 'o, 'b, 'i> QualifiedRuleParser<'i> for StyleRuleParser<'a, 'o, 'i> {
->>>>>>> 6dc3ca07
+impl<'a, 'o, 'b, 'i, T: AtRuleParser<'i>> QualifiedRuleParser<'i> for StyleRuleParser<'a, 'o, 'i, T> {
   type Prelude = SelectorList<'i, Selectors>;
   type QualifiedRule = ();
   type Error = ParserError<'i>;
