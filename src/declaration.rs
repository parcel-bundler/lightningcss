--- conflicted
+++ resolved
@@ -43,20 +43,14 @@
 /// Properties are separated into a list of `!important` declararations,
 /// and a list of normal declarations. This reduces memory usage compared
 /// with storing a boolean along with each property.
-<<<<<<< HEAD
-#[derive(Debug, PartialEq, Clone, Visit)]
-#[visit(visit_declaration_block, PROPERTIES)]
+#[derive(Debug, PartialEq, Clone)]
+#[cfg_attr(feature = "visitor", derive(Visit), visit(visit_declaration_block, PROPERTIES))]
 #[cfg_attr(
   feature = "serde",
   derive(serde::Serialize, serde::Deserialize),
   serde(rename_all = "camelCase")
 )]
 #[cfg_attr(feature = "jsonschema", derive(schemars::JsonSchema))]
-=======
-#[derive(Debug, PartialEq, Clone)]
-#[cfg_attr(feature = "visitor", derive(Visit))]
-#[cfg_attr(feature = "serde", derive(serde::Serialize, serde::Deserialize))]
->>>>>>> 560b784e
 pub struct DeclarationBlock<'i> {
   /// A list of `!important` declarations in the block.
   #[cfg_attr(feature = "serde", serde(borrow))]
