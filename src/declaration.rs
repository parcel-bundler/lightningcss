use cssparser::*;
use crate::properties::Property;
use crate::traits::{PropertyHandler, ToCss};
use crate::printer::Printer;
use crate::properties::{
  align::AlignHandler,
  background::BackgroundHandler,
  flex::FlexHandler,
  font::FontHandler,
  margin_padding::*,
  outline::OutlineHandler,
  border::BorderHandler,
  transition::TransitionHandler,
  animation::AnimationHandler,
  prefix_handler::PrefixHandler,
  display::DisplayHandler,
  transform::TransformHandler,
  text::TextDecorationHandler,
  position::PositionHandler,
  overflow::OverflowHandler,
  list::ListStyleHandler,
  grid::GridHandler,
  size::SizeHandler,
};
use crate::targets::Browsers;
use crate::parser::ParserOptions;
use crate::error::{ParserError, PrinterError};
use crate::logical::LogicalProperties;

#[derive(Debug, PartialEq, Clone)]
<<<<<<< HEAD
pub struct DeclarationBlock {
  pub important_declarations: Vec<Property>,
  pub declarations: Vec<Property>
=======
pub struct DeclarationBlock<'i> {
  pub important_declarations: Vec<Property<'i>>,
  pub declarations: Vec<Property<'i>>
>>>>>>> 1e89b39c
}

impl<'i> DeclarationBlock<'i> {
  pub fn parse<'t>(input: &mut Parser<'i, 't>, options: &ParserOptions) -> Result<Self, ParseError<'i, ParserError<'i>>> {
    let mut important_declarations = DeclarationList::new();
    let mut declarations = DeclarationList::new();
    let mut parser = DeclarationListParser::new(input, PropertyDeclarationParser {
      important_declarations: &mut important_declarations,
      declarations: &mut declarations,
      options
    });
    while let Some(res) = parser.next() {
      if let Err((err, _)) = res {
        return Err(err)
      }
    }

    Ok(DeclarationBlock {
      important_declarations,
      declarations
    })
  }
}

impl<'i> ToCss for DeclarationBlock<'i> {
  fn to_css<W>(&self, dest: &mut Printer<W>) -> Result<(), PrinterError> where W: std::fmt::Write {
    dest.whitespace()?;
    dest.write_char('{')?;
    dest.indent();

    let mut i = 0;
    let len = self.declarations.len() + self.important_declarations.len();

    macro_rules! write {
      ($decls: expr, $important: literal) => {
        for decl in &$decls {
          dest.newline()?;
          decl.to_css(dest, $important)?;
          if i != len - 1 || !dest.minify {
            dest.write_char(';')?;
          }
          i += 1;
        }
      };
    }

    write!(self.declarations, false);
    write!(self.important_declarations, true);
    
    dest.dedent();
    dest.newline()?;
    dest.write_char('}')
  }
}

impl<'i> DeclarationBlock<'i> {
  pub(crate) fn minify(
    &mut self,
    handler: &mut DeclarationHandler<'i>,
    important_handler: &mut DeclarationHandler<'i>,
    logical_properties: &mut LogicalProperties
  ) {
    macro_rules! handle {
      ($decls: expr, $handler: expr) => {
        for decl in $decls.iter() {
          let handled = $handler.handle_property(decl, logical_properties);
    
          if !handled {
            $handler.decls.push(decl.clone());
          }
        }
      };
    }

    handle!(self.important_declarations, important_handler);
    handle!(self.declarations, handler);

    handler.finalize(logical_properties);
    important_handler.finalize(logical_properties);
    self.important_declarations = std::mem::take(&mut important_handler.decls);
    self.declarations = std::mem::take(&mut handler.decls);
  }
}

struct PropertyDeclarationParser<'a, 'i> {
  important_declarations: &'a mut Vec<Property<'i>>,
  declarations: &'a mut Vec<Property<'i>>,
  options: &'a ParserOptions
}

/// Parse a declaration within {} block: `color: blue`
impl<'a, 'i> cssparser::DeclarationParser<'i> for PropertyDeclarationParser<'a, 'i> {
  type Declaration = ();
  type Error = ParserError<'i>;

  fn parse_value<'t>(
    &mut self,
    name: CowRcStr<'i>,
    input: &mut cssparser::Parser<'i, 't>,
  ) -> Result<Self::Declaration, cssparser::ParseError<'i, Self::Error>> {
    parse_declaration(name, input, &mut self.declarations, &mut self.important_declarations, &self.options)
  }
}

/// Default methods reject all at rules.
impl<'a, 'i> AtRuleParser<'i> for PropertyDeclarationParser<'a, 'i> {
  type Prelude = ();
  type AtRule = ();
  type Error = ParserError<'i>;
}

pub(crate) fn parse_declaration<'i, 't>(
  name: CowRcStr<'i>,
  input: &mut cssparser::Parser<'i, 't>,
  declarations: &mut DeclarationList<'i>,
  important_declarations: &mut DeclarationList<'i>,
  options: &ParserOptions
) -> Result<(), cssparser::ParseError<'i, ParserError<'i>>> {
  let property = input.parse_until_before(Delimiter::Bang, |input| Property::parse(name, input, options))?;
  let important = input.try_parse(|input| {
    input.expect_delim('!')?;
    input.expect_ident_matching("important")
  }).is_ok();
  if important {
    important_declarations.push(property);
  } else {
    declarations.push(property);
  }
  Ok(())
}

pub(crate) type DeclarationList<'i> = Vec<Property<'i>>;

pub(crate) struct DeclarationHandler<'i> {
  background: BackgroundHandler<'i>,
  border: BorderHandler<'i>,
  outline: OutlineHandler,
  flex: FlexHandler,
  grid: GridHandler<'i>,
  align: AlignHandler,
  size: SizeHandler,
  margin: MarginHandler,
  padding: PaddingHandler,
  scroll_margin: ScrollMarginHandler,
  scroll_padding: ScrollPaddingHandler,
  font: FontHandler<'i>,
  text: TextDecorationHandler<'i>,
  list: ListStyleHandler<'i>,
  transition: TransitionHandler<'i>,
  animation: AnimationHandler<'i>,
  display: DisplayHandler<'i>,
  position: PositionHandler,
  inset: InsetHandler,
  overflow: OverflowHandler,
  transform: TransformHandler,
  prefix: PrefixHandler,
  decls: DeclarationList<'i>
}

impl<'i> DeclarationHandler<'i> {
  pub fn new(targets: Option<Browsers>) -> Self {
    DeclarationHandler {
      background: BackgroundHandler::new(targets),
      border: BorderHandler::new(targets),
      outline: OutlineHandler::default(),
      flex: FlexHandler::new(targets),
      grid: GridHandler::default(),
      align: AlignHandler::new(targets),
      size: SizeHandler::default(),
      margin: MarginHandler::default(),
      padding: PaddingHandler::default(),
      scroll_margin: ScrollMarginHandler::default(),
      scroll_padding: ScrollPaddingHandler::default(),
      font: FontHandler::default(),
      text: TextDecorationHandler::new(targets),
      list: ListStyleHandler::default(),
      transition: TransitionHandler::new(targets),
      animation: AnimationHandler::new(targets),
      display: DisplayHandler::new(targets),
      position: PositionHandler::new(targets),
      inset: InsetHandler::default(),
      overflow: OverflowHandler::new(targets),
      transform: TransformHandler::new(targets),
      prefix: PrefixHandler::new(targets),
      decls: DeclarationList::new()
    }
  }

  pub fn handle_property(&mut self, property: &Property<'i>, logical_properties: &mut LogicalProperties) -> bool {
    self.background.handle_property(property, &mut self.decls, logical_properties) ||
    self.border.handle_property(property, &mut self.decls, logical_properties) ||
    self.outline.handle_property(property, &mut self.decls, logical_properties) ||
    self.flex.handle_property(property, &mut self.decls, logical_properties) ||
    self.grid.handle_property(property, &mut self.decls, logical_properties) ||
    self.align.handle_property(property, &mut self.decls, logical_properties) ||
    self.size.handle_property(property, &mut self.decls, logical_properties) ||
    self.margin.handle_property(property, &mut self.decls, logical_properties) ||
    self.padding.handle_property(property, &mut self.decls, logical_properties) ||
    self.scroll_margin.handle_property(property, &mut self.decls, logical_properties) ||
    self.scroll_padding.handle_property(property, &mut self.decls, logical_properties) ||
    self.font.handle_property(property, &mut self.decls, logical_properties) ||
    self.text.handle_property(property, &mut self.decls, logical_properties) ||
    self.list.handle_property(property, &mut self.decls, logical_properties) ||
    self.transition.handle_property(property, &mut self.decls, logical_properties) ||
    self.animation.handle_property(property, &mut self.decls, logical_properties) ||
    self.display.handle_property(property, &mut self.decls, logical_properties) ||
    self.position.handle_property(property, &mut self.decls, logical_properties) ||
    self.inset.handle_property(property, &mut self.decls, logical_properties) ||
    self.overflow.handle_property(property, &mut self.decls, logical_properties) ||
    self.transform.handle_property(property, &mut self.decls, logical_properties) ||
    self.prefix.handle_property(property, &mut self.decls, logical_properties)
  }

  pub fn finalize(&mut self, logical_properties: &mut LogicalProperties) {
    self.background.finalize(&mut self.decls, logical_properties);
    self.border.finalize(&mut self.decls, logical_properties);
    self.outline.finalize(&mut self.decls, logical_properties);
    self.flex.finalize(&mut self.decls, logical_properties);
    self.grid.finalize(&mut self.decls, logical_properties);
    self.align.finalize(&mut self.decls, logical_properties);
    self.size.finalize(&mut self.decls, logical_properties);
    self.margin.finalize(&mut self.decls, logical_properties);
    self.padding.finalize(&mut self.decls, logical_properties);
    self.scroll_margin.finalize(&mut self.decls, logical_properties);
    self.scroll_padding.finalize(&mut self.decls, logical_properties);
    self.font.finalize(&mut self.decls, logical_properties);
    self.text.finalize(&mut self.decls, logical_properties);
    self.list.finalize(&mut self.decls, logical_properties);
    self.transition.finalize(&mut self.decls, logical_properties);
    self.animation.finalize(&mut self.decls, logical_properties);
    self.display.finalize(&mut self.decls, logical_properties);
    self.position.finalize(&mut self.decls, logical_properties);
    self.inset.finalize(&mut self.decls, logical_properties);
    self.overflow.finalize(&mut self.decls, logical_properties);
    self.transform.finalize(&mut self.decls, logical_properties);
    self.prefix.finalize(&mut self.decls, logical_properties);
  }
}<|MERGE_RESOLUTION|>--- conflicted
+++ resolved
@@ -28,15 +28,9 @@
 use crate::logical::LogicalProperties;
 
 #[derive(Debug, PartialEq, Clone)]
-<<<<<<< HEAD
-pub struct DeclarationBlock {
-  pub important_declarations: Vec<Property>,
-  pub declarations: Vec<Property>
-=======
 pub struct DeclarationBlock<'i> {
   pub important_declarations: Vec<Property<'i>>,
   pub declarations: Vec<Property<'i>>
->>>>>>> 1e89b39c
 }
 
 impl<'i> DeclarationBlock<'i> {
