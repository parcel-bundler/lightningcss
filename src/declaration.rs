//! CSS declarations.

use std::borrow::Cow;
use std::ops::Range;

use crate::context::PropertyHandlerContext;
use crate::error::{ParserError, PrinterError};
use crate::parser::ParserOptions;
use crate::printer::Printer;
use crate::properties::box_shadow::BoxShadowHandler;
use crate::properties::masking::MaskHandler;
use crate::properties::{
  align::AlignHandler,
  animation::AnimationHandler,
  background::BackgroundHandler,
  border::BorderHandler,
  contain::ContainerHandler,
  display::DisplayHandler,
  flex::FlexHandler,
  font::FontHandler,
  grid::GridHandler,
  list::ListStyleHandler,
  margin_padding::*,
  outline::OutlineHandler,
  overflow::OverflowHandler,
  position::PositionHandler,
  prefix_handler::{FallbackHandler, PrefixHandler},
  size::SizeHandler,
  text::TextDecorationHandler,
  transform::TransformHandler,
  transition::TransitionHandler,
};
use crate::properties::{Property, PropertyId};
use crate::targets::Browsers;
use crate::traits::{PropertyHandler, ToCss};
use crate::values::string::CowArcStr;
use cssparser::*;

/// A CSS declaration block.
///
/// Properties are separated into a list of `!important` declararations,
/// and a list of normal declarations. This reduces memory usage compared
/// with storing a boolean along with each property.
#[derive(Debug, PartialEq, Clone)]
#[cfg_attr(feature = "serde", derive(serde::Serialize, serde::Deserialize))]
pub struct DeclarationBlock<'i> {
  /// A list of `!important` declarations in the block.
  #[cfg_attr(feature = "serde", serde(borrow))]
  pub important_declarations: Vec<Property<'i>>,
  /// A list of normal declarations in the block.
  pub declarations: Vec<Property<'i>>,
}

impl<'i> DeclarationBlock<'i> {
<<<<<<< HEAD
  pub fn parse<'t, T>(input: &mut Parser<'i, 't>, options: &ParserOptions<T>) -> Result<Self, ParseError<'i, ParserError<'i>>> {
=======
  /// Parses a declaration block from CSS syntax.
  pub fn parse<'a, 'o, 't>(
    input: &mut Parser<'i, 't>,
    options: &'a ParserOptions<'o, 'i>,
  ) -> Result<Self, ParseError<'i, ParserError<'i>>> {
>>>>>>> 6dc3ca07
    let mut important_declarations = DeclarationList::new();
    let mut declarations = DeclarationList::new();
    let mut parser = DeclarationListParser::new(
      input,
      PropertyDeclarationParser {
        important_declarations: &mut important_declarations,
        declarations: &mut declarations,
        options,
      },
    );
    while let Some(res) = parser.next() {
      if let Err((err, _)) = res {
        if options.error_recovery {
          options.warn(err);
          continue;
        }
        return Err(err);
      }
    }

    Ok(DeclarationBlock {
      important_declarations,
      declarations,
    })
  }

  /// Parses a declaration block from a string.
  pub fn parse_string<'o>(
    input: &'i str,
    options: ParserOptions<'o, 'i>,
  ) -> Result<Self, ParseError<'i, ParserError<'i>>> {
    let mut input = ParserInput::new(input);
    let mut parser = Parser::new(&mut input);
    let result = Self::parse(&mut parser, &options)?;
    parser.expect_exhausted()?;
    Ok(result)
  }
}

impl<'i> ToCss for DeclarationBlock<'i> {
  fn to_css<W>(&self, dest: &mut Printer<W>) -> Result<(), PrinterError>
  where
    W: std::fmt::Write,
  {
    let len = self.declarations.len() + self.important_declarations.len();
    let mut i = 0;

    macro_rules! write {
      ($decls: expr, $important: literal) => {
        for decl in &$decls {
          decl.to_css(dest, $important)?;
          if i != len - 1 {
            dest.write_char(';')?;
            dest.whitespace()?;
          }
          i += 1;
        }
      };
    }

    write!(self.declarations, false);
    write!(self.important_declarations, true);
    Ok(())
  }
}

impl<'i> DeclarationBlock<'i> {
  pub(crate) fn to_css_block<W>(&self, dest: &mut Printer<W>) -> Result<(), PrinterError>
  where
    W: std::fmt::Write,
  {
    dest.whitespace()?;
    dest.write_char('{')?;
    dest.indent();

    let mut i = 0;
    let len = self.declarations.len() + self.important_declarations.len();

    macro_rules! write {
      ($decls: expr, $important: literal) => {
        for decl in &$decls {
          dest.newline()?;
          decl.to_css(dest, $important)?;
          if i != len - 1 || !dest.minify {
            dest.write_char(';')?;
          }
          i += 1;
        }
      };
    }

    write!(self.declarations, false);
    write!(self.important_declarations, true);

    dest.dedent();
    dest.newline()?;
    dest.write_char('}')
  }
}

impl<'i> DeclarationBlock<'i> {
  pub(crate) fn minify(
    &mut self,
    handler: &mut DeclarationHandler<'i>,
    important_handler: &mut DeclarationHandler<'i>,
    context: &mut PropertyHandlerContext<'i, '_>,
  ) {
    macro_rules! handle {
      ($decls: expr, $handler: expr, $important: literal) => {
        for decl in $decls.iter() {
          context.is_important = $important;
          let handled = $handler.handle_property(decl, context);

          if !handled {
            $handler.decls.push(decl.clone());
          }
        }
      };
    }

    handle!(self.important_declarations, important_handler, true);
    handle!(self.declarations, handler, false);

    handler.finalize(context);
    important_handler.finalize(context);
    self.important_declarations = std::mem::take(&mut important_handler.decls);
    self.declarations = std::mem::take(&mut handler.decls);
  }

  /// Returns whether the declaration block is empty.
  pub fn is_empty(&self) -> bool {
    return self.declarations.is_empty() && self.important_declarations.is_empty();
  }

  pub(crate) fn property_location<'t>(
    &self,
    input: &mut Parser<'i, 't>,
    index: usize,
  ) -> Result<(Range<SourceLocation>, Range<SourceLocation>), ParseError<'i, ParserError<'i>>> {
    // Skip to the requested property index.
    for _ in 0..index {
      input.expect_ident()?;
      input.expect_colon()?;
      input.parse_until_after(Delimiter::Semicolon, |parser| {
        while parser.next().is_ok() {}
        Ok(())
      })?;
    }

    // Get property name range.
    input.skip_whitespace();
    let key_start = input.current_source_location();
    input.expect_ident()?;
    let key_end = input.current_source_location();
    let key_range = key_start..key_end;

    input.expect_colon()?;
    input.skip_whitespace();

    // Get value range.
    let val_start = input.current_source_location();
    input.parse_until_before(Delimiter::Semicolon, |parser| {
      while parser.next().is_ok() {}
      Ok(())
    })?;
    let val_end = input.current_source_location();
    let val_range = val_start..val_end;

    Ok((key_range, val_range))
  }
}

impl<'i> DeclarationBlock<'i> {
  /// Returns an iterator over all properties in the declaration.
  pub fn iter(&self) -> impl std::iter::DoubleEndedIterator<Item = (&Property<'i>, bool)> {
    self
      .declarations
      .iter()
      .map(|property| (property, false))
      .chain(self.important_declarations.iter().map(|property| (property, true)))
  }

  /// Returns a mutable iterator over all properties in the declaration.
  pub fn iter_mut(&mut self) -> impl std::iter::DoubleEndedIterator<Item = &mut Property<'i>> {
    self.declarations.iter_mut().chain(self.important_declarations.iter_mut())
  }

  /// Returns the value for a given property id based on the properties in this declaration block.
  ///
  /// If the property is a shorthand, the result will be a combined value of all of the included
  /// longhands, or `None` if some of the longhands are not declared. Otherwise, the value will be
  /// either an explicitly declared longhand, or a value extracted from a shorthand property.
  pub fn get<'a>(&'a self, property_id: &PropertyId) -> Option<(Cow<'a, Property<'i>>, bool)> {
    if property_id.is_shorthand() {
      if let Some((shorthand, important)) = property_id.shorthand_value(&self) {
        return Some((Cow::Owned(shorthand), important));
      }
    } else {
      for (property, important) in self.iter().rev() {
        if property.property_id() == *property_id {
          return Some((Cow::Borrowed(property), important));
        }

        if let Some(val) = property.longhand(&property_id) {
          return Some((Cow::Owned(val), important));
        }
      }
    }

    None
  }

  /// Sets the value and importance for a given property, replacing any existing declarations.
  ///
  /// If the property already exists within the declaration block, it is updated in place. Otherwise,
  /// a new declaration is appended. When updating a longhand property and a shorthand is defined which
  /// includes the longhand, the shorthand will be updated rather than appending a new declaration.
  pub fn set(&mut self, property: Property<'i>, important: bool) {
    let property_id = property.property_id();
    let declarations = if important {
      // Remove any non-important properties with this id.
      self.declarations.retain(|decl| decl.property_id() != property_id);
      &mut self.important_declarations
    } else {
      // Remove any important properties with this id.
      self.important_declarations.retain(|decl| decl.property_id() != property_id);
      &mut self.declarations
    };

    let longhands = property_id.longhands().unwrap_or_else(|| vec![property.property_id()]);

    for decl in declarations.iter_mut().rev() {
      {
        // If any of the longhands being set are in the same logical property group as any of the
        // longhands in this property, but in a different category (i.e. logical or physical),
        // then we cannot modify in place, and need to append a new property.
        let id = decl.property_id();
        let id_longhands = id.longhands().unwrap_or_else(|| vec![id]);
        if longhands.iter().any(|longhand| {
          let logical_group = longhand.logical_group();
          let category = longhand.category();

          logical_group.is_some()
            && id_longhands.iter().any(|id_longhand| {
              logical_group == id_longhand.logical_group() && category != id_longhand.category()
            })
        }) {
          break;
        }
      }

      if decl.property_id() == property_id {
        *decl = property;
        return;
      }

      // Update shorthand.
      if decl.set_longhand(&property).is_ok() {
        return;
      }
    }

    declarations.push(property)
  }

  /// Removes all declarations of the given property id from the declaration block.
  ///
  /// When removing a longhand property and a shorthand is defined which includes the longhand,
  /// the shorthand will be split apart into its component longhand properties, minus the property
  /// to remove. When removing a shorthand, all included longhand properties are also removed.
  pub fn remove(&mut self, property_id: &PropertyId) {
    fn remove<'i, 'a>(declarations: &mut Vec<Property<'i>>, property_id: &PropertyId<'a>) {
      let longhands = property_id.longhands().unwrap_or(vec![]);
      let mut i = 0;
      while i < declarations.len() {
        let replacement = {
          let property = &declarations[i];
          let id = property.property_id();
          if id == *property_id || longhands.contains(&id) {
            // If the property matches the requested property id, or is a longhand
            // property that is included in the requested shorthand, remove it.
            None
          } else if longhands.is_empty() && id.longhands().unwrap_or(vec![]).contains(&property_id) {
            // If this is a shorthand property that includes the requested longhand,
            // split it apart into its component longhands, excluding the requested one.
            Some(
              id.longhands()
                .unwrap()
                .iter()
                .filter_map(|longhand| {
                  if *longhand == *property_id {
                    None
                  } else {
                    property.longhand(longhand)
                  }
                })
                .collect::<Vec<Property>>(),
            )
          } else {
            i += 1;
            continue;
          }
        };

        match replacement {
          Some(properties) => {
            let count = properties.len();
            declarations.splice(i..i + 1, properties);
            i += count;
          }
          None => {
            declarations.remove(i);
          }
        }
      }
    }

    remove(&mut self.declarations, property_id);
    remove(&mut self.important_declarations, property_id);
  }
}

<<<<<<< HEAD
struct PropertyDeclarationParser<'a, 'i, T> {
  important_declarations: &'a mut Vec<Property<'i>>,
  declarations: &'a mut Vec<Property<'i>>,
  options: &'a ParserOptions<T>
}

/// Parse a declaration within {} block: `color: blue`
impl<'a, 'i, T> cssparser::DeclarationParser<'i> for PropertyDeclarationParser<'a, 'i, T> {
=======
struct PropertyDeclarationParser<'a, 'o, 'i> {
  important_declarations: &'a mut Vec<Property<'i>>,
  declarations: &'a mut Vec<Property<'i>>,
  options: &'a ParserOptions<'o, 'i>,
}

/// Parse a declaration within {} block: `color: blue`
impl<'a, 'o, 'i> cssparser::DeclarationParser<'i> for PropertyDeclarationParser<'a, 'o, 'i> {
>>>>>>> 6dc3ca07
  type Declaration = ();
  type Error = ParserError<'i>;

  fn parse_value<'t>(
    &mut self,
    name: CowRcStr<'i>,
    input: &mut cssparser::Parser<'i, 't>,
  ) -> Result<Self::Declaration, cssparser::ParseError<'i, Self::Error>> {
    parse_declaration(
      name,
      input,
      &mut self.declarations,
      &mut self.important_declarations,
      &self.options,
    )
  }
}

/// Default methods reject all at rules.
<<<<<<< HEAD
impl<'a, 'i, T> AtRuleParser<'i> for PropertyDeclarationParser<'a, 'i, T> {
=======
impl<'a, 'o, 'i> AtRuleParser<'i> for PropertyDeclarationParser<'a, 'o, 'i> {
>>>>>>> 6dc3ca07
  type Prelude = ();
  type AtRule = ();
  type Error = ParserError<'i>;
}

pub(crate) fn parse_declaration<'i, 't, T>(
  name: CowRcStr<'i>,
  input: &mut cssparser::Parser<'i, 't>,
  declarations: &mut DeclarationList<'i>,
  important_declarations: &mut DeclarationList<'i>,
<<<<<<< HEAD
  options: &ParserOptions<T>
=======
  options: &ParserOptions,
>>>>>>> 6dc3ca07
) -> Result<(), cssparser::ParseError<'i, ParserError<'i>>> {
  let property = input.parse_until_before(Delimiter::Bang, |input| {
    Property::parse(PropertyId::from(CowArcStr::from(name)), input, options)
  })?;
  let important = input
    .try_parse(|input| {
      input.expect_delim('!')?;
      input.expect_ident_matching("important")
    })
    .is_ok();
  if important {
    important_declarations.push(property);
  } else {
    declarations.push(property);
  }
  Ok(())
}

pub(crate) type DeclarationList<'i> = Vec<Property<'i>>;

pub(crate) struct DeclarationHandler<'i> {
  background: BackgroundHandler<'i>,
  border: BorderHandler<'i>,
  outline: OutlineHandler,
  flex: FlexHandler,
  grid: GridHandler<'i>,
  align: AlignHandler,
  size: SizeHandler,
  margin: MarginHandler<'i>,
  padding: PaddingHandler<'i>,
  scroll_margin: ScrollMarginHandler<'i>,
  scroll_padding: ScrollPaddingHandler<'i>,
  font: FontHandler<'i>,
  text: TextDecorationHandler<'i>,
  list: ListStyleHandler<'i>,
  transition: TransitionHandler<'i>,
  animation: AnimationHandler<'i>,
  display: DisplayHandler<'i>,
  position: PositionHandler,
  inset: InsetHandler<'i>,
  overflow: OverflowHandler,
  transform: TransformHandler,
  box_shadow: BoxShadowHandler,
  mask: MaskHandler<'i>,
  container: ContainerHandler<'i>,
  fallback: FallbackHandler,
  prefix: PrefixHandler,
  decls: DeclarationList<'i>,
}

impl<'i> DeclarationHandler<'i> {
  pub fn new(targets: Option<Browsers>) -> Self {
    DeclarationHandler {
      background: BackgroundHandler::new(targets),
      border: BorderHandler::new(targets),
      outline: OutlineHandler::new(targets),
      flex: FlexHandler::new(targets),
      grid: GridHandler::default(),
      align: AlignHandler::new(targets),
      size: SizeHandler::default(),
      margin: MarginHandler::default(),
      padding: PaddingHandler::default(),
      scroll_margin: ScrollMarginHandler::default(),
      scroll_padding: ScrollPaddingHandler::default(),
      font: FontHandler::default(),
      text: TextDecorationHandler::new(targets),
      list: ListStyleHandler::new(targets),
      transition: TransitionHandler::new(targets),
      animation: AnimationHandler::new(targets),
      display: DisplayHandler::new(targets),
      position: PositionHandler::new(targets),
      inset: InsetHandler::default(),
      overflow: OverflowHandler::new(targets),
      transform: TransformHandler::new(targets),
      box_shadow: BoxShadowHandler::new(targets),
      mask: MaskHandler::default(),
      container: ContainerHandler::default(),
      fallback: FallbackHandler::new(targets),
      prefix: PrefixHandler::new(targets),
      decls: DeclarationList::new(),
    }
  }

  pub fn handle_property(
    &mut self,
    property: &Property<'i>,
    context: &mut PropertyHandlerContext<'i, '_>,
  ) -> bool {
    if !context.unused_symbols.is_empty()
      && matches!(property, Property::Custom(custom) if context.unused_symbols.contains(custom.name.as_ref()))
    {
      return true;
    }

    self.background.handle_property(property, &mut self.decls, context)
      || self.border.handle_property(property, &mut self.decls, context)
      || self.outline.handle_property(property, &mut self.decls, context)
      || self.flex.handle_property(property, &mut self.decls, context)
      || self.grid.handle_property(property, &mut self.decls, context)
      || self.align.handle_property(property, &mut self.decls, context)
      || self.size.handle_property(property, &mut self.decls, context)
      || self.margin.handle_property(property, &mut self.decls, context)
      || self.padding.handle_property(property, &mut self.decls, context)
      || self.scroll_margin.handle_property(property, &mut self.decls, context)
      || self.scroll_padding.handle_property(property, &mut self.decls, context)
      || self.font.handle_property(property, &mut self.decls, context)
      || self.text.handle_property(property, &mut self.decls, context)
      || self.list.handle_property(property, &mut self.decls, context)
      || self.transition.handle_property(property, &mut self.decls, context)
      || self.animation.handle_property(property, &mut self.decls, context)
      || self.display.handle_property(property, &mut self.decls, context)
      || self.position.handle_property(property, &mut self.decls, context)
      || self.inset.handle_property(property, &mut self.decls, context)
      || self.overflow.handle_property(property, &mut self.decls, context)
      || self.transform.handle_property(property, &mut self.decls, context)
      || self.box_shadow.handle_property(property, &mut self.decls, context)
      || self.mask.handle_property(property, &mut self.decls, context)
      || self.container.handle_property(property, &mut self.decls, context)
      || self.fallback.handle_property(property, &mut self.decls, context)
      || self.prefix.handle_property(property, &mut self.decls, context)
  }

  pub fn finalize(&mut self, context: &mut PropertyHandlerContext<'i, '_>) {
    self.background.finalize(&mut self.decls, context);
    self.border.finalize(&mut self.decls, context);
    self.outline.finalize(&mut self.decls, context);
    self.flex.finalize(&mut self.decls, context);
    self.grid.finalize(&mut self.decls, context);
    self.align.finalize(&mut self.decls, context);
    self.size.finalize(&mut self.decls, context);
    self.margin.finalize(&mut self.decls, context);
    self.padding.finalize(&mut self.decls, context);
    self.scroll_margin.finalize(&mut self.decls, context);
    self.scroll_padding.finalize(&mut self.decls, context);
    self.font.finalize(&mut self.decls, context);
    self.text.finalize(&mut self.decls, context);
    self.list.finalize(&mut self.decls, context);
    self.transition.finalize(&mut self.decls, context);
    self.animation.finalize(&mut self.decls, context);
    self.display.finalize(&mut self.decls, context);
    self.position.finalize(&mut self.decls, context);
    self.inset.finalize(&mut self.decls, context);
    self.overflow.finalize(&mut self.decls, context);
    self.transform.finalize(&mut self.decls, context);
    self.box_shadow.finalize(&mut self.decls, context);
    self.mask.finalize(&mut self.decls, context);
    self.container.finalize(&mut self.decls, context);
    self.fallback.finalize(&mut self.decls, context);
    self.prefix.finalize(&mut self.decls, context);
  }
}<|MERGE_RESOLUTION|>--- conflicted
+++ resolved
@@ -52,15 +52,11 @@
 }
 
 impl<'i> DeclarationBlock<'i> {
-<<<<<<< HEAD
-  pub fn parse<'t, T>(input: &mut Parser<'i, 't>, options: &ParserOptions<T>) -> Result<Self, ParseError<'i, ParserError<'i>>> {
-=======
   /// Parses a declaration block from CSS syntax.
-  pub fn parse<'a, 'o, 't>(
+  pub fn parse<'a, 'o, 't, T>(
     input: &mut Parser<'i, 't>,
-    options: &'a ParserOptions<'o, 'i>,
+    options: &'a ParserOptions<'o, 'i, T>,
   ) -> Result<Self, ParseError<'i, ParserError<'i>>> {
->>>>>>> 6dc3ca07
     let mut important_declarations = DeclarationList::new();
     let mut declarations = DeclarationList::new();
     let mut parser = DeclarationListParser::new(
@@ -88,9 +84,9 @@
   }
 
   /// Parses a declaration block from a string.
-  pub fn parse_string<'o>(
+  pub fn parse_string<'o, T>(
     input: &'i str,
-    options: ParserOptions<'o, 'i>,
+    options: ParserOptions<'o, 'i, T>,
   ) -> Result<Self, ParseError<'i, ParserError<'i>>> {
     let mut input = ParserInput::new(input);
     let mut parser = Parser::new(&mut input);
@@ -383,25 +379,14 @@
   }
 }
 
-<<<<<<< HEAD
-struct PropertyDeclarationParser<'a, 'i, T> {
+struct PropertyDeclarationParser<'a, 'o, 'i, T> {
   important_declarations: &'a mut Vec<Property<'i>>,
   declarations: &'a mut Vec<Property<'i>>,
-  options: &'a ParserOptions<T>
+  options: &'a ParserOptions<'o, 'i, T>,
 }
 
 /// Parse a declaration within {} block: `color: blue`
-impl<'a, 'i, T> cssparser::DeclarationParser<'i> for PropertyDeclarationParser<'a, 'i, T> {
-=======
-struct PropertyDeclarationParser<'a, 'o, 'i> {
-  important_declarations: &'a mut Vec<Property<'i>>,
-  declarations: &'a mut Vec<Property<'i>>,
-  options: &'a ParserOptions<'o, 'i>,
-}
-
-/// Parse a declaration within {} block: `color: blue`
-impl<'a, 'o, 'i> cssparser::DeclarationParser<'i> for PropertyDeclarationParser<'a, 'o, 'i> {
->>>>>>> 6dc3ca07
+impl<'a, 'o, 'i, T> cssparser::DeclarationParser<'i> for PropertyDeclarationParser<'a, 'o, 'i, T> {
   type Declaration = ();
   type Error = ParserError<'i>;
 
@@ -421,11 +406,7 @@
 }
 
 /// Default methods reject all at rules.
-<<<<<<< HEAD
-impl<'a, 'i, T> AtRuleParser<'i> for PropertyDeclarationParser<'a, 'i, T> {
-=======
-impl<'a, 'o, 'i> AtRuleParser<'i> for PropertyDeclarationParser<'a, 'o, 'i> {
->>>>>>> 6dc3ca07
+impl<'a, 'o, 'i, T> AtRuleParser<'i> for PropertyDeclarationParser<'a, 'o, 'i, T> {
   type Prelude = ();
   type AtRule = ();
   type Error = ParserError<'i>;
@@ -436,11 +417,7 @@
   input: &mut cssparser::Parser<'i, 't>,
   declarations: &mut DeclarationList<'i>,
   important_declarations: &mut DeclarationList<'i>,
-<<<<<<< HEAD
-  options: &ParserOptions<T>
-=======
-  options: &ParserOptions,
->>>>>>> 6dc3ca07
+  options: &ParserOptions<T>,
 ) -> Result<(), cssparser::ParseError<'i, ParserError<'i>>> {
   let property = input.parse_until_before(Delimiter::Bang, |input| {
     Property::parse(PropertyId::from(CowArcStr::from(name)), input, options)
