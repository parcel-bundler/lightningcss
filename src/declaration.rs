--- conflicted
+++ resolved
@@ -86,33 +86,16 @@
 }
 
 impl DeclarationBlock {
-<<<<<<< HEAD
   pub(crate) fn minify(
     &mut self,
     handler: &mut DeclarationHandler,
     important_handler: &mut DeclarationHandler,
     logical_properties: &mut LogicalProperties
   ) {
-    let mut decls: Vec<Declaration> = vec![];
-    for decl in self.declarations.iter() {
-      let handled = 
-        (decl.important && important_handler.handle_property(decl, logical_properties)) ||
-        (!decl.important && handler.handle_property(decl, logical_properties));
-
-      if !handled {
-        decls.push(decl.clone());
-      }
-    }
-
-    decls.extend(handler.finalize(logical_properties));
-    decls.extend(important_handler.finalize(logical_properties));
-    self.declarations = decls;
-=======
-  pub(crate) fn minify(&mut self, handler: &mut DeclarationHandler, important_handler: &mut DeclarationHandler) {
     macro_rules! handle {
       ($decls: expr, $handler: expr) => {
         for decl in $decls.iter() {
-          let handled = $handler.handle_property(decl);
+          let handled = $handler.handle_property(decl, logical_properties);
     
           if !handled {
             $handler.decls.push(decl.clone());
@@ -124,11 +107,10 @@
     handle!(self.important_declarations, important_handler);
     handle!(self.declarations, handler);
 
-    handler.finalize();
-    important_handler.finalize();
+    handler.finalize(logical_properties);
+    important_handler.finalize(logical_properties);
     self.important_declarations = std::mem::take(&mut important_handler.decls);
     self.declarations = std::mem::take(&mut handler.decls);
->>>>>>> 58c7d97e
   }
 }
 
@@ -230,13 +212,11 @@
       overflow: OverflowHandler::new(targets),
       transform: TransformHandler::new(targets),
       prefix: PrefixHandler::new(targets),
-<<<<<<< HEAD
-      decls: DeclarationList::new(important)
-    }
-  }
-
-  pub fn handle_property(&mut self, decl: &Declaration, logical_properties: &mut LogicalProperties) -> bool {
-    let property = &decl.property;
+      decls: DeclarationList::new()
+    }
+  }
+
+  pub fn handle_property(&mut self, property: &Property, logical_properties: &mut LogicalProperties) -> bool {
     self.background.handle_property(property, &mut self.decls, logical_properties) ||
     self.border.handle_property(property, &mut self.decls, logical_properties) ||
     self.outline.handle_property(property, &mut self.decls, logical_properties) ||
@@ -260,7 +240,7 @@
     self.prefix.handle_property(property, &mut self.decls, logical_properties)
   }
 
-  pub fn finalize(&mut self, logical_properties: &mut LogicalProperties) -> Vec<Declaration> {
+  pub fn finalize(&mut self, logical_properties: &mut LogicalProperties) {
     self.background.finalize(&mut self.decls, logical_properties);
     self.border.finalize(&mut self.decls, logical_properties);
     self.outline.finalize(&mut self.decls, logical_properties);
@@ -282,59 +262,5 @@
     self.overflow.finalize(&mut self.decls, logical_properties);
     self.transform.finalize(&mut self.decls, logical_properties);
     self.prefix.finalize(&mut self.decls, logical_properties);
-    std::mem::take(&mut self.decls.declarations)
-=======
-      decls: DeclarationList::new(),
-      ..DeclarationHandler::default()
-    }
-  }
-
-  pub fn handle_property(&mut self, property: &Property) -> bool {
-    self.background.handle_property(property, &mut self.decls) ||
-    self.border.handle_property(property, &mut self.decls) ||
-    self.outline.handle_property(property, &mut self.decls) ||
-    self.flex.handle_property(property, &mut self.decls) ||
-    self.grid.handle_property(property, &mut self.decls) ||
-    self.align.handle_property(property, &mut self.decls) ||
-    self.margin.handle_property(property, &mut self.decls) ||
-    self.padding.handle_property(property, &mut self.decls) ||
-    self.scroll_margin.handle_property(property, &mut self.decls) ||
-    self.scroll_padding.handle_property(property, &mut self.decls) ||
-    self.font.handle_property(property, &mut self.decls) ||
-    self.text.handle_property(property, &mut self.decls) ||
-    self.list.handle_property(property, &mut self.decls) ||
-    self.transition.handle_property(property, &mut self.decls) ||
-    self.animation.handle_property(property, &mut self.decls) ||
-    self.display.handle_property(property, &mut self.decls) ||
-    self.position.handle_property(property, &mut self.decls) ||
-    self.inset.handle_property(property, &mut self.decls) ||
-    self.overflow.handle_property(property, &mut self.decls) ||
-    self.transform.handle_property(property, &mut self.decls) ||
-    self.prefix.handle_property(property, &mut self.decls)
-  }
-
-  pub fn finalize(&mut self) {
-    self.background.finalize(&mut self.decls);
-    self.border.finalize(&mut self.decls);
-    self.outline.finalize(&mut self.decls);
-    self.flex.finalize(&mut self.decls);
-    self.grid.finalize(&mut self.decls);
-    self.align.finalize(&mut self.decls);
-    self.margin.finalize(&mut self.decls);
-    self.padding.finalize(&mut self.decls);
-    self.scroll_margin.finalize(&mut self.decls);
-    self.scroll_padding.finalize(&mut self.decls);
-    self.font.finalize(&mut self.decls);
-    self.text.finalize(&mut self.decls);
-    self.list.finalize(&mut self.decls);
-    self.transition.finalize(&mut self.decls);
-    self.animation.finalize(&mut self.decls);
-    self.display.finalize(&mut self.decls);
-    self.position.finalize(&mut self.decls);
-    self.inset.finalize(&mut self.decls);
-    self.overflow.finalize(&mut self.decls);
-    self.transform.finalize(&mut self.decls);
-    self.prefix.finalize(&mut self.decls);
->>>>>>> 58c7d97e
   }
 }