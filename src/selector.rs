--- conflicted
+++ resolved
@@ -20,7 +20,7 @@
 use parcel_selectors::parser::SelectorParseErrorKind;
 use parcel_selectors::{
   attr::{AttrSelectorOperator, ParsedAttrSelectorOperation, ParsedCaseSensitivity},
-  parser::{SelectorImpl},
+  parser::SelectorImpl,
 };
 use std::collections::HashMap;
 use std::collections::HashSet;
@@ -1138,12 +1138,8 @@
       | Component::Negation(ref list)
       | Component::Any(_, ref list) => {
         match *self {
-<<<<<<< HEAD
           Component::Where(..) => dest.write_str(":where(")?,
-          Component::Is(..) => {
-=======
-          Where(..) => dest.write_str(":where(")?,
-          Is(ref selectors) => {
+          Component::Is(ref selectors) => {
             // If there's only one simple selector, serialize it directly.
             if selectors.len() == 1 {
               let first = selectors.first().unwrap();
@@ -1153,7 +1149,6 @@
               }
             }
 
->>>>>>> b870d1fc
             let vp = dest.vendor_prefix;
             if vp.intersects(VendorPrefix::WebKit | VendorPrefix::Moz) {
               dest.write_char(':')?;
