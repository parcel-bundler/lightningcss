--- conflicted
+++ resolved
@@ -542,12 +542,8 @@
     }
 
     impl<'i> Property<'i> {
-<<<<<<< HEAD
-      pub fn parse<'t, T>(name: CowRcStr<'i>, input: &mut Parser<'i, 't>, options: &ParserOptions<T>) -> Result<Property<'i>, ParseError<'i, ParserError<'i>>> {
-=======
       /// Parses a CSS property by name.
-      pub fn parse<'t>(property_id: PropertyId<'i>, input: &mut Parser<'i, 't>, options: &ParserOptions) -> Result<Property<'i>, ParseError<'i, ParserError<'i>>> {
->>>>>>> 6dc3ca07
+      pub fn parse<'t, T>(property_id: PropertyId<'i>, input: &mut Parser<'i, 't>, options: &ParserOptions<T>) -> Result<Property<'i>, ParseError<'i, ParserError<'i>>> {
         let state = input.state();
 
         match property_id {
@@ -588,7 +584,7 @@
       }
 
       /// Parses a CSS property from a string.
-      pub fn parse_string(property_id: PropertyId<'i>, input: &'i str, options: ParserOptions) -> Result<Self, ParseError<'i, ParserError<'i>>> {
+      pub fn parse_string<T>(property_id: PropertyId<'i>, input: &'i str, options: ParserOptions<T>) -> Result<Self, ParseError<'i, ParserError<'i>>> {
         let mut input = ParserInput::new(input);
         let mut parser = Parser::new(&mut input);
         Self::parse(property_id, &mut parser, &options)
@@ -701,12 +697,6 @@
         Ok(())
       }
 
-<<<<<<< HEAD
-      // TODO: temp
-      pub fn temp_to_css<W>(&self, dest: &mut W, important: bool) -> std::fmt::Result where W: std::fmt::Write {
-        let mut printer = Printer::new(dest, None, false, None);
-        self.to_css(&mut printer, important).map_err(|_| std::fmt::Error)
-=======
       /// Serializes the CSS property to a string, with an optional `!important` flag.
       pub fn to_css_string(&self, important: bool, options: PrinterOptions) -> Result<String, PrinterError> {
         let mut s = String::new();
@@ -758,7 +748,6 @@
           shorthand!($($shorthand)?);
         )+
         Err(())
->>>>>>> 6dc3ca07
       }
     }
   };
