//! CSS properties related to containment.

#![allow(non_upper_case_globals)]

use cssparser::*;
use smallvec::SmallVec;

use crate::{
  context::PropertyHandlerContext,
  declaration::{DeclarationBlock, DeclarationList},
  error::{ParserError, PrinterError},
  macros::{define_shorthand, enum_property, shorthand_handler},
  printer::Printer,
  properties::{Property, PropertyId},
  rules::container::ContainerName as ContainerIdent,
  targets::Browsers,
  traits::{Parse, PropertyHandler, Shorthand, ToCss},
};
#[cfg(feature = "visitor")]
use crate::visitor::Visit;

enum_property! {
  /// A value for the [container-type](https://drafts.csswg.org/css-contain-3/#container-type) property.
  /// Establishes the element as a query container for the purpose of container queries.
<<<<<<< HEAD
  pub enum ContainerType {
=======
  ///
  /// `normal` is mutually exclusive, but other combinations of flags are allowed.
  #[cfg_attr(feature = "visitor", derive(Visit))]
  #[cfg_attr(feature = "serde", derive(serde::Serialize, serde::Deserialize))]
  pub struct ContainerType: u8 {
>>>>>>> 560b784e
    /// The element is not a query container for any container size queries,
    /// but remains a query container for container style queries.
    "normal": Normal,
    /// Establishes a query container for container size queries on the container’s own inline axis.
    "inline-size": InlineSize,
    /// Establishes a query container for container size queries on both the inline and block axis.
    "size": Size,
  }
}

impl Default for ContainerType {
  fn default() -> Self {
    ContainerType::Normal
  }
}

/// A value for the [container-name](https://drafts.csswg.org/css-contain-3/#container-name) property.
#[derive(Debug, Clone, PartialEq)]
#[cfg_attr(feature = "visitor", derive(Visit))]
#[cfg_attr(
  feature = "serde",
  derive(serde::Serialize, serde::Deserialize),
  serde(tag = "type", content = "value", rename_all = "kebab-case")
)]
#[cfg_attr(feature = "jsonschema", derive(schemars::JsonSchema))]
pub enum ContainerNameList<'i> {
  /// The `none` keyword.
  None,
  /// A list of container names.
  #[cfg_attr(feature = "serde", serde(borrow))]
  Names(SmallVec<[ContainerIdent<'i>; 1]>),
}

impl<'i> Default for ContainerNameList<'i> {
  fn default() -> Self {
    ContainerNameList::None
  }
}

impl<'i> Parse<'i> for ContainerNameList<'i> {
  fn parse<'t>(input: &mut Parser<'i, 't>) -> Result<Self, ParseError<'i, ParserError<'i>>> {
    if input.try_parse(|input| input.expect_ident_matching("none")).is_ok() {
      return Ok(ContainerNameList::None);
    }

    let mut names = SmallVec::new();
    while let Ok(name) = input.try_parse(ContainerIdent::parse) {
      names.push(name);
    }

    if names.is_empty() {
      return Err(input.new_error_for_next_token());
    } else {
      return Ok(ContainerNameList::Names(names));
    }
  }
}

impl<'i> ToCss for ContainerNameList<'i> {
  fn to_css<W>(&self, dest: &mut Printer<W>) -> Result<(), PrinterError>
  where
    W: std::fmt::Write,
  {
    match self {
      ContainerNameList::None => dest.write_str("none"),
      ContainerNameList::Names(names) => {
        let mut first = true;
        for name in names {
          if first {
            first = false;
          } else {
            dest.write_char(' ')?;
          }
          name.to_css(dest)?;
        }
        Ok(())
      }
    }
  }
}

define_shorthand! {
  /// A value for the [container](https://drafts.csswg.org/css-contain-3/#container-shorthand) shorthand property.
  pub struct Container<'i> {
    /// The container name.
    #[cfg_attr(feature = "serde", serde(borrow))]
    name: ContainerName(ContainerNameList<'i>),
    /// The container type.
    container_type: ContainerType(ContainerType),
  }
}

impl<'i> Parse<'i> for Container<'i> {
  fn parse<'t>(input: &mut Parser<'i, 't>) -> Result<Self, ParseError<'i, ParserError<'i>>> {
    let name = ContainerNameList::parse(input)?;
    let container_type = if input.try_parse(|input| input.expect_delim('/')).is_ok() {
      ContainerType::parse(input)?
    } else {
      ContainerType::default()
    };
    Ok(Container { name, container_type })
  }
}

impl<'i> ToCss for Container<'i> {
  fn to_css<W>(&self, dest: &mut Printer<W>) -> Result<(), PrinterError>
  where
    W: std::fmt::Write,
  {
    self.name.to_css(dest)?;
    if self.container_type != ContainerType::default() {
      dest.delim('/', true)?;
      self.container_type.to_css(dest)?;
    }
    Ok(())
  }
}

shorthand_handler!(ContainerHandler -> Container<'i> {
  name: ContainerName(ContainerNameList<'i>),
  container_type: ContainerType(ContainerType),
});<|MERGE_RESOLUTION|>--- conflicted
+++ resolved
@@ -5,6 +5,8 @@
 use cssparser::*;
 use smallvec::SmallVec;
 
+#[cfg(feature = "visitor")]
+use crate::visitor::Visit;
 use crate::{
   context::PropertyHandlerContext,
   declaration::{DeclarationBlock, DeclarationList},
@@ -16,21 +18,11 @@
   targets::Browsers,
   traits::{Parse, PropertyHandler, Shorthand, ToCss},
 };
-#[cfg(feature = "visitor")]
-use crate::visitor::Visit;
 
 enum_property! {
   /// A value for the [container-type](https://drafts.csswg.org/css-contain-3/#container-type) property.
   /// Establishes the element as a query container for the purpose of container queries.
-<<<<<<< HEAD
   pub enum ContainerType {
-=======
-  ///
-  /// `normal` is mutually exclusive, but other combinations of flags are allowed.
-  #[cfg_attr(feature = "visitor", derive(Visit))]
-  #[cfg_attr(feature = "serde", derive(serde::Serialize, serde::Deserialize))]
-  pub struct ContainerType: u8 {
->>>>>>> 560b784e
     /// The element is not a query container for any container size queries,
     /// but remains a query container for container style queries.
     "normal": Normal,
