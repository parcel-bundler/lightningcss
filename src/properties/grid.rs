//! CSS properties related to grid layout.

#![allow(non_upper_case_globals)]

use crate::context::PropertyHandlerContext;
use crate::declaration::{DeclarationBlock, DeclarationList};
use crate::error::{Error, ErrorLocation, ParserError, PrinterError, PrinterErrorKind};
use crate::macros::{define_shorthand, impl_shorthand};
use crate::printer::Printer;
use crate::properties::{Property, PropertyId};
use crate::traits::{Parse, PropertyHandler, Shorthand, ToCss};
use crate::values::ident::CustomIdent;
use crate::values::length::serialize_dimension;
use crate::values::number::{CSSInteger, CSSNumber};
use crate::values::{ident::CustomIdentList, length::LengthPercentage};
#[cfg(feature = "visitor")]
use crate::visitor::Visit;
use bitflags::bitflags;
use cssparser::*;
use smallvec::SmallVec;

#[cfg(feature = "serde")]
use crate::serialization::ValueWrapper;

/// A [track sizing](https://drafts.csswg.org/css-grid-2/#track-sizing) value
/// for the `grid-template-rows` and `grid-template-columns` properties.
#[derive(Debug, Clone, PartialEq)]
#[cfg_attr(feature = "visitor", derive(Visit))]
#[cfg_attr(
  feature = "serde",
  derive(serde::Serialize, serde::Deserialize),
  serde(tag = "type", rename_all = "kebab-case")
)]
#[cfg_attr(feature = "jsonschema", derive(schemars::JsonSchema))]
pub enum TrackSizing<'i> {
  /// No explicit grid tracks.
  None,
  /// A list of grid tracks.
  #[cfg_attr(feature = "serde", serde(borrow))]
  TrackList(TrackList<'i>),
}

/// A [`<track-list>`](https://drafts.csswg.org/css-grid-2/#typedef-track-list) value,
/// as used in the `grid-template-rows` and `grid-template-columns` properties.
///
/// See [TrackSizing](TrackSizing).
<<<<<<< HEAD
#[derive(Debug, Clone, PartialEq, Visit)]
#[cfg_attr(
  feature = "serde",
  derive(serde::Serialize, serde::Deserialize),
  serde(rename_all = "camelCase")
)]
#[cfg_attr(feature = "jsonschema", derive(schemars::JsonSchema))]
=======
#[derive(Debug, Clone, PartialEq)]
#[cfg_attr(feature = "visitor", derive(Visit))]
#[cfg_attr(feature = "serde", derive(serde::Serialize, serde::Deserialize))]
>>>>>>> 560b784e
pub struct TrackList<'i> {
  /// A list of line names.
  #[cfg_attr(feature = "serde", serde(borrow))]
  pub line_names: Vec<CustomIdentList<'i>>,
  /// A list of grid track items.
  pub items: Vec<TrackListItem<'i>>,
}

/// Either a track size or `repeat()` function.
///
/// See [TrackList](TrackList).
#[derive(Debug, Clone, PartialEq)]
#[cfg_attr(feature = "visitor", derive(Visit))]
#[cfg_attr(
  feature = "serde",
  derive(serde::Serialize, serde::Deserialize),
  serde(tag = "type", content = "value", rename_all = "kebab-case")
)]
#[cfg_attr(feature = "jsonschema", derive(schemars::JsonSchema))]
pub enum TrackListItem<'i> {
  /// A track size.
  TrackSize(TrackSize),
  /// A `repeat()` function.
  #[cfg_attr(feature = "serde", serde(borrow))]
  TrackRepeat(TrackRepeat<'i>),
}

/// A [`<track-size>`](https://drafts.csswg.org/css-grid-2/#typedef-track-size) value,
/// as used in the `grid-template-rows` and `grid-template-columns` properties.
///
/// See [TrackListItem](TrackListItem).
#[derive(Debug, Clone, PartialEq)]
#[cfg_attr(feature = "visitor", derive(Visit))]
#[cfg_attr(
  feature = "serde",
  derive(serde::Serialize, serde::Deserialize),
  serde(tag = "type", rename_all = "kebab-case")
)]
#[cfg_attr(feature = "jsonschema", derive(schemars::JsonSchema))]
pub enum TrackSize {
  /// An explicit track breadth.
  #[cfg_attr(feature = "serde", serde(with = "ValueWrapper::<TrackBreadth>"))]
  TrackBreadth(TrackBreadth),
  /// The `minmax()` function.
  MinMax {
    /// The minimum value.
    min: TrackBreadth,
    /// The maximum value.
    max: TrackBreadth,
  },
  /// The `fit-content()` function.
  #[cfg_attr(feature = "serde", serde(with = "ValueWrapper::<LengthPercentage>"))]
  FitContent(LengthPercentage),
}

impl Default for TrackSize {
  fn default() -> TrackSize {
    TrackSize::TrackBreadth(TrackBreadth::Auto)
  }
}

/// A [track size list](https://drafts.csswg.org/css-grid-2/#auto-tracks), as used
/// in the `grid-auto-rows` and `grid-auto-columns` properties.
<<<<<<< HEAD
#[derive(Debug, Clone, PartialEq, Default, Visit)]
#[cfg_attr(feature = "serde", derive(serde::Serialize, serde::Deserialize), serde(transparent))]
#[cfg_attr(feature = "jsonschema", derive(schemars::JsonSchema))]
=======
#[derive(Debug, Clone, PartialEq, Default)]
#[cfg_attr(feature = "visitor", derive(Visit))]
#[cfg_attr(feature = "serde", derive(serde::Serialize, serde::Deserialize))]
>>>>>>> 560b784e
pub struct TrackSizeList(pub SmallVec<[TrackSize; 1]>);

/// A [`<track-breadth>`](https://drafts.csswg.org/css-grid-2/#typedef-track-breadth) value.
///
/// See [TrackSize](TrackSize).
#[derive(Debug, Clone, PartialEq)]
#[cfg_attr(feature = "visitor", derive(Visit))]
#[cfg_attr(
  feature = "serde",
  derive(serde::Serialize, serde::Deserialize),
  serde(tag = "type", content = "value", rename_all = "kebab-case")
)]
#[cfg_attr(feature = "jsonschema", derive(schemars::JsonSchema))]
pub enum TrackBreadth {
  /// An explicit length.
  Length(LengthPercentage),
  /// A flex factor.
  Flex(CSSNumber),
  /// The `min-content` keyword.
  MinContent,
  /// The `max-content` keyword.
  MaxContent,
  /// The `auto` keyword.
  Auto,
}

/// A [`<track-repeat>`](https://drafts.csswg.org/css-grid-2/#typedef-track-repeat) value,
/// representing the `repeat()` function in a track list.
///
/// See [TrackListItem](TrackListItem).
<<<<<<< HEAD
#[derive(Debug, Clone, PartialEq, Visit)]
#[cfg_attr(
  feature = "serde",
  derive(serde::Serialize, serde::Deserialize),
  serde(rename_all = "camelCase")
)]
#[cfg_attr(feature = "jsonschema", derive(schemars::JsonSchema))]
=======
#[derive(Debug, Clone, PartialEq)]
#[cfg_attr(feature = "visitor", derive(Visit))]
#[cfg_attr(feature = "serde", derive(serde::Serialize, serde::Deserialize))]
>>>>>>> 560b784e
pub struct TrackRepeat<'i> {
  /// The repeat count.
  count: RepeatCount,
  /// The line names to repeat.
  #[cfg_attr(feature = "serde", serde(borrow))]
  line_names: Vec<CustomIdentList<'i>>,
  /// The track sizes to repeat.
  track_sizes: Vec<TrackSize>,
}

/// A [`<repeat-count>`](https://drafts.csswg.org/css-grid-2/#typedef-track-repeat) value,
/// used in the `repeat()` function.
///
/// See [TrackRepeat](TrackRepeat).
#[derive(Debug, Clone, PartialEq)]
#[cfg_attr(feature = "visitor", derive(Visit))]
#[cfg_attr(
  feature = "serde",
  derive(serde::Serialize, serde::Deserialize),
  serde(tag = "type", content = "value", rename_all = "kebab-case")
)]
#[cfg_attr(feature = "jsonschema", derive(schemars::JsonSchema))]
pub enum RepeatCount {
  /// The number of times to repeat.
  Number(CSSInteger),
  /// The `auto-fill` keyword.
  AutoFill,
  /// The `auto-fit` keyword.
  AutoFit,
}

impl<'i> Parse<'i> for TrackSize {
  fn parse<'t>(input: &mut Parser<'i, 't>) -> Result<Self, ParseError<'i, ParserError<'i>>> {
    if let Ok(breadth) = input.try_parse(TrackBreadth::parse) {
      return Ok(TrackSize::TrackBreadth(breadth));
    }

    if input.try_parse(|input| input.expect_function_matching("minmax")).is_ok() {
      return input.parse_nested_block(|input| {
        let min = TrackBreadth::parse_internal(input, false)?;
        input.expect_comma()?;
        Ok(TrackSize::MinMax {
          min,
          max: TrackBreadth::parse(input)?,
        })
      });
    }

    input.expect_function_matching("fit-content")?;
    let len = input.parse_nested_block(LengthPercentage::parse)?;
    Ok(TrackSize::FitContent(len))
  }
}

impl ToCss for TrackSize {
  fn to_css<W>(&self, dest: &mut Printer<W>) -> Result<(), PrinterError>
  where
    W: std::fmt::Write,
  {
    match self {
      TrackSize::TrackBreadth(breadth) => breadth.to_css(dest),
      TrackSize::MinMax { min, max } => {
        dest.write_str("minmax(")?;
        min.to_css(dest)?;
        dest.delim(',', false)?;
        max.to_css(dest)?;
        dest.write_char(')')
      }
      TrackSize::FitContent(len) => {
        dest.write_str("fit-content(")?;
        len.to_css(dest)?;
        dest.write_char(')')
      }
    }
  }
}

impl<'i> Parse<'i> for TrackBreadth {
  fn parse<'t>(input: &mut Parser<'i, 't>) -> Result<Self, ParseError<'i, ParserError<'i>>> {
    Self::parse_internal(input, true)
  }
}

impl TrackBreadth {
  fn parse_internal<'i, 't>(
    input: &mut Parser<'i, 't>,
    allow_flex: bool,
  ) -> Result<Self, ParseError<'i, ParserError<'i>>> {
    if let Ok(len) = input.try_parse(LengthPercentage::parse) {
      return Ok(TrackBreadth::Length(len));
    }

    if allow_flex {
      if let Ok(flex) = input.try_parse(Self::parse_flex) {
        return Ok(TrackBreadth::Flex(flex));
      }
    }

    let location = input.current_source_location();
    let ident = input.expect_ident()?;
    match_ignore_ascii_case! { &*ident,
      "auto" => Ok(TrackBreadth::Auto),
      "min-content" => Ok(TrackBreadth::MinContent),
      "max-content" => Ok(TrackBreadth::MaxContent),
      _ => Err(location.new_unexpected_token_error(
        cssparser::Token::Ident(ident.clone())
      ))
    }
  }

  fn parse_flex<'i, 't>(input: &mut Parser<'i, 't>) -> Result<CSSNumber, ParseError<'i, ParserError<'i>>> {
    let location = input.current_source_location();
    match *input.next()? {
      Token::Dimension { value, ref unit, .. } if unit.eq_ignore_ascii_case("fr") && value.is_sign_positive() => {
        Ok(value)
      }
      ref t => Err(location.new_unexpected_token_error(t.clone())),
    }
  }
}

impl ToCss for TrackBreadth {
  fn to_css<W>(&self, dest: &mut Printer<W>) -> Result<(), PrinterError>
  where
    W: std::fmt::Write,
  {
    match self {
      TrackBreadth::Auto => dest.write_str("auto"),
      TrackBreadth::MinContent => dest.write_str("min-content"),
      TrackBreadth::MaxContent => dest.write_str("max-content"),
      TrackBreadth::Length(len) => len.to_css(dest),
      TrackBreadth::Flex(flex) => serialize_dimension(*flex, "fr", dest),
    }
  }
}

impl<'i> Parse<'i> for TrackRepeat<'i> {
  fn parse<'t>(input: &mut Parser<'i, 't>) -> Result<Self, ParseError<'i, ParserError<'i>>> {
    input.expect_function_matching("repeat")?;
    input.parse_nested_block(|input| {
      let count = RepeatCount::parse(input)?;
      input.expect_comma()?;

      let mut line_names = Vec::new();
      let mut track_sizes = Vec::new();

      loop {
        let line_name = input.try_parse(parse_line_names).unwrap_or_default();
        line_names.push(line_name);

        if let Ok(track_size) = input.try_parse(TrackSize::parse) {
          // TODO: error handling
          track_sizes.push(track_size)
        } else {
          break;
        }
      }

      Ok(TrackRepeat {
        count,
        line_names,
        track_sizes,
      })
    })
  }
}

impl<'i> ToCss for TrackRepeat<'i> {
  fn to_css<W>(&self, dest: &mut Printer<W>) -> Result<(), PrinterError>
  where
    W: std::fmt::Write,
  {
    dest.write_str("repeat(")?;
    self.count.to_css(dest)?;
    dest.delim(',', false)?;

    let mut track_sizes_iter = self.track_sizes.iter();
    let mut first = true;
    for names in self.line_names.iter() {
      if !names.is_empty() {
        serialize_line_names(names, dest)?;
      }

      if let Some(size) = track_sizes_iter.next() {
        // Whitespace is required if there are no line names.
        if !names.is_empty() {
          dest.whitespace()?;
        } else if !first {
          dest.write_char(' ')?;
        }
        size.to_css(dest)?;
      }

      first = false;
    }

    dest.write_char(')')
  }
}

impl<'i> Parse<'i> for RepeatCount {
  fn parse<'t>(input: &mut Parser<'i, 't>) -> Result<Self, ParseError<'i, ParserError<'i>>> {
    if let Ok(num) = input.try_parse(CSSInteger::parse) {
      return Ok(RepeatCount::Number(num));
    }

    let location = input.current_source_location();
    let ident = input.expect_ident()?;
    match_ignore_ascii_case! { &*ident,
      "auto-fill" => Ok(RepeatCount::AutoFill),
      "auto-fit" => Ok(RepeatCount::AutoFit),
      _ => Err(location.new_unexpected_token_error(
        cssparser::Token::Ident(ident.clone())
      ))
    }
  }
}

impl ToCss for RepeatCount {
  fn to_css<W>(&self, dest: &mut Printer<W>) -> Result<(), PrinterError>
  where
    W: std::fmt::Write,
  {
    match self {
      RepeatCount::AutoFill => dest.write_str("auto-fill"),
      RepeatCount::AutoFit => dest.write_str("auto-fit"),
      RepeatCount::Number(num) => num.to_css(dest),
    }
  }
}

fn parse_line_names<'i, 't>(
  input: &mut Parser<'i, 't>,
) -> Result<CustomIdentList<'i>, ParseError<'i, ParserError<'i>>> {
  input.expect_square_bracket_block()?;
  input.parse_nested_block(|input| {
    let mut values = SmallVec::new();
    while let Ok(ident) = input.try_parse(CustomIdent::parse) {
      values.push(ident)
    }
    Ok(values)
  })
}

fn serialize_line_names<W>(names: &[CustomIdent], dest: &mut Printer<W>) -> Result<(), PrinterError>
where
  W: std::fmt::Write,
{
  dest.write_char('[')?;
  let mut first = true;
  for name in names {
    if first {
      first = false;
    } else {
      dest.write_char(' ')?;
    }
    write_ident(&name.0, dest)?;
  }
  dest.write_char(']')
}

fn write_ident<W>(name: &str, dest: &mut Printer<W>) -> Result<(), PrinterError>
where
  W: std::fmt::Write,
{
  if let Some(css_module) = &mut dest.css_module {
    if let Some(last) = css_module.config.pattern.segments.last() {
      if !matches!(last, crate::css_modules::Segment::Local) {
        return Err(Error {
          kind: PrinterErrorKind::InvalidCssModulesPatternInGrid,
          loc: Some(ErrorLocation {
            filename: dest.filename().into(),
            line: dest.loc.line,
            column: dest.loc.column,
          }),
        });
      }
    }
  }
  dest.write_ident(name)?;
  Ok(())
}

impl<'i> Parse<'i> for TrackList<'i> {
  fn parse<'t>(input: &mut Parser<'i, 't>) -> Result<Self, ParseError<'i, ParserError<'i>>> {
    let mut line_names = Vec::new();
    let mut items = Vec::new();

    loop {
      let line_name = input.try_parse(parse_line_names).unwrap_or_default();
      line_names.push(line_name);

      if let Ok(track_size) = input.try_parse(TrackSize::parse) {
        // TODO: error handling
        items.push(TrackListItem::TrackSize(track_size));
      } else if let Ok(repeat) = input.try_parse(TrackRepeat::parse) {
        // TODO: error handling
        items.push(TrackListItem::TrackRepeat(repeat))
      } else {
        break;
      }
    }

    if items.is_empty() {
      return Err(input.new_custom_error(ParserError::InvalidDeclaration));
    }

    Ok(TrackList { line_names, items })
  }
}

impl<'i> ToCss for TrackList<'i> {
  fn to_css<W>(&self, dest: &mut Printer<W>) -> Result<(), PrinterError>
  where
    W: std::fmt::Write,
  {
    let mut items_iter = self.items.iter();
    let line_names_iter = self.line_names.iter();
    let mut first = true;

    for names in line_names_iter {
      if !names.is_empty() {
        serialize_line_names(names, dest)?;
      }

      if let Some(item) = items_iter.next() {
        // Whitespace is required if there are no line names.
        if !names.is_empty() {
          dest.whitespace()?;
        } else if !first {
          dest.write_char(' ')?;
        }
        match item {
          TrackListItem::TrackRepeat(repeat) => repeat.to_css(dest)?,
          TrackListItem::TrackSize(size) => size.to_css(dest)?,
        };
      }

      first = false;
    }

    Ok(())
  }
}

impl<'i> TrackList<'i> {
  fn is_explicit(&self) -> bool {
    self.items.iter().all(|item| matches!(item, TrackListItem::TrackSize(_)))
  }
}

impl<'i> Parse<'i> for TrackSizing<'i> {
  fn parse<'t>(input: &mut Parser<'i, 't>) -> Result<Self, ParseError<'i, ParserError<'i>>> {
    if input.try_parse(|input| input.expect_ident_matching("none")).is_ok() {
      return Ok(TrackSizing::None);
    }

    let track_list = TrackList::parse(input)?;
    Ok(TrackSizing::TrackList(track_list))
  }
}

impl<'i> ToCss for TrackSizing<'i> {
  fn to_css<W>(&self, dest: &mut Printer<W>) -> Result<(), PrinterError>
  where
    W: std::fmt::Write,
  {
    match self {
      TrackSizing::None => dest.write_str("none"),
      TrackSizing::TrackList(list) => list.to_css(dest),
    }
  }
}

impl<'i> TrackSizing<'i> {
  fn is_explicit(&self) -> bool {
    match self {
      TrackSizing::None => true,
      TrackSizing::TrackList(list) => list.is_explicit(),
    }
  }
}

impl<'i> Parse<'i> for TrackSizeList {
  fn parse<'t>(input: &mut Parser<'i, 't>) -> Result<Self, ParseError<'i, ParserError<'i>>> {
    let mut res = SmallVec::new();
    while let Ok(size) = input.try_parse(TrackSize::parse) {
      res.push(size)
    }
    if res.len() == 1 && res[0] == TrackSize::default() {
      res.clear();
    }
    Ok(TrackSizeList(res))
  }
}

impl ToCss for TrackSizeList {
  fn to_css<W>(&self, dest: &mut Printer<W>) -> Result<(), PrinterError>
  where
    W: std::fmt::Write,
  {
    if self.0.len() == 0 {
      return dest.write_str("auto");
    }

    let mut first = true;
    for item in &self.0 {
      if first {
        first = false;
      } else {
        dest.write_char(' ')?;
      }
      item.to_css(dest)?;
    }
    Ok(())
  }
}

/// A value for the [grid-template-areas](https://drafts.csswg.org/css-grid-2/#grid-template-areas-property) property.
#[derive(Debug, Clone, PartialEq)]
#[cfg_attr(feature = "visitor", derive(Visit))]
#[cfg_attr(
  feature = "serde",
  derive(serde::Serialize, serde::Deserialize),
  serde(tag = "type", rename_all = "kebab-case")
)]
#[cfg_attr(feature = "jsonschema", derive(schemars::JsonSchema))]
pub enum GridTemplateAreas {
  /// No named grid areas.
  None,
  /// Defines the list of named grid areas.
  Areas {
    /// The number of columns in the grid.
    columns: u32,
    /// A flattened list of grid area names.
    /// Unnamed areas specified by the `.` token are represented as `None`.
    areas: Vec<Option<String>>,
  },
}

impl<'i> Parse<'i> for GridTemplateAreas {
  fn parse<'t>(input: &mut Parser<'i, 't>) -> Result<Self, ParseError<'i, ParserError<'i>>> {
    if input.try_parse(|input| input.expect_ident_matching("none")).is_ok() {
      return Ok(GridTemplateAreas::None);
    }

    let mut tokens = Vec::new();
    let mut row = 0;
    let mut columns = 0;
    while let Ok(s) = input.try_parse(|input| input.expect_string().map(|s| s.as_ref().to_owned())) {
      let parsed_columns = Self::parse_string(&s, &mut tokens)
        .map_err(|()| input.new_error(BasicParseErrorKind::QualifiedRuleInvalid))?;

      if row == 0 {
        columns = parsed_columns;
      } else if parsed_columns != columns {
        return Err(input.new_custom_error(ParserError::InvalidDeclaration));
      }

      row += 1;
    }

    Ok(GridTemplateAreas::Areas { columns, areas: tokens })
  }
}

impl GridTemplateAreas {
  fn parse_string(string: &str, tokens: &mut Vec<Option<String>>) -> Result<u32, ()> {
    let mut string = string;
    let mut column = 0;
    loop {
      let rest = string.trim_start_matches(HTML_SPACE_CHARACTERS);
      if rest.is_empty() {
        // Each string must produce a valid token.
        if column == 0 {
          return Err(());
        }
        break;
      }

      column += 1;

      if rest.starts_with('.') {
        string = &rest[rest.find(|c| c != '.').unwrap_or(rest.len())..];
        tokens.push(None);
        continue;
      }

      if !rest.starts_with(is_name_code_point) {
        return Err(());
      }

      let token_len = rest.find(|c| !is_name_code_point(c)).unwrap_or(rest.len());
      let token = &rest[..token_len];
      tokens.push(Some(token.into()));
      string = &rest[token_len..];
    }

    Ok(column)
  }
}

static HTML_SPACE_CHARACTERS: &'static [char] = &['\u{0020}', '\u{0009}', '\u{000a}', '\u{000c}', '\u{000d}'];

fn is_name_code_point(c: char) -> bool {
  c >= 'A' && c <= 'Z' || c >= 'a' && c <= 'z' || c >= '\u{80}' || c == '_' || c >= '0' && c <= '9' || c == '-'
}

impl ToCss for GridTemplateAreas {
  fn to_css<W>(&self, dest: &mut Printer<W>) -> Result<(), PrinterError>
  where
    W: std::fmt::Write,
  {
    match self {
      GridTemplateAreas::None => dest.write_str("none"),
      GridTemplateAreas::Areas { areas, .. } => {
        let mut iter = areas.iter();
        let mut next = iter.next();
        let mut first = true;
        while next.is_some() {
          if !first && !dest.minify {
            dest.newline()?;
          }

          self.write_string(dest, &mut iter, &mut next)?;

          if first {
            first = false;
            if !dest.minify {
              // Indent by the width of "grid-template-areas: ", so the rows line up.
              dest.indent_by(21);
            }
          }
        }

        if !dest.minify {
          dest.dedent_by(21);
        }

        Ok(())
      }
    }
  }
}

impl GridTemplateAreas {
  fn write_string<'a, W>(
    &self,
    dest: &mut Printer<W>,
    iter: &mut std::slice::Iter<'a, Option<String>>,
    next: &mut Option<&'a Option<String>>,
  ) -> Result<(), PrinterError>
  where
    W: std::fmt::Write,
  {
    let columns = match self {
      GridTemplateAreas::Areas { columns, .. } => *columns,
      _ => unreachable!(),
    };

    dest.write_char('"')?;

    let mut last_was_null = false;
    for i in 0..columns {
      if let Some(token) = next {
        if let Some(string) = token {
          if i > 0 && (!last_was_null || !dest.minify) {
            dest.write_char(' ')?;
          }
          write_ident(string, dest)?;
          last_was_null = false;
        } else {
          if i > 0 && (last_was_null || !dest.minify) {
            dest.write_char(' ')?;
          }
          dest.write_char('.')?;
          last_was_null = true;
        }
      }

      *next = iter.next();
    }

    dest.write_char('"')
  }
}

/// A value for the [grid-template](https://drafts.csswg.org/css-grid-2/#explicit-grid-shorthand) shorthand property.
///
/// If `areas` is not `None`, then `rows` must also not be `None`.
#[derive(Debug, Clone, PartialEq)]
#[cfg_attr(feature = "visitor", derive(Visit))]
#[cfg_attr(feature = "serde", derive(serde::Serialize, serde::Deserialize))]
#[cfg_attr(feature = "jsonschema", derive(schemars::JsonSchema))]
pub struct GridTemplate<'i> {
  /// The grid template rows.
  #[cfg_attr(feature = "serde", serde(borrow))]
  pub rows: TrackSizing<'i>,
  /// The grid template columns.
  pub columns: TrackSizing<'i>,
  /// The named grid areas.
  pub areas: GridTemplateAreas,
}

impl<'i> Parse<'i> for GridTemplate<'i> {
  fn parse<'t>(input: &mut Parser<'i, 't>) -> Result<Self, ParseError<'i, ParserError<'i>>> {
    if input.try_parse(|input| input.expect_ident_matching("none")).is_ok() {
      input.expect_exhausted()?;
      return Ok(GridTemplate {
        rows: TrackSizing::None,
        columns: TrackSizing::None,
        areas: GridTemplateAreas::None,
      });
    }

    let start = input.state();
    let mut line_names: Vec<CustomIdentList<'i>> = Vec::new();
    let mut items = Vec::new();
    let mut columns = 0;
    let mut row = 0;
    let mut tokens = Vec::new();

    loop {
      if let Ok(first_names) = input.try_parse(parse_line_names) {
        if let Some(last_names) = line_names.last_mut() {
          last_names.extend(first_names);
        } else {
          line_names.push(first_names);
        }
      }

      if let Ok(string) = input.try_parse(|input| input.expect_string().map(|s| s.as_ref().to_owned())) {
        let parsed_columns = GridTemplateAreas::parse_string(&string, &mut tokens)
          .map_err(|()| input.new_custom_error(ParserError::InvalidDeclaration))?;

        if row == 0 {
          columns = parsed_columns;
        } else if parsed_columns != columns {
          return Err(input.new_custom_error(ParserError::InvalidDeclaration));
        }

        row += 1;

        let track_size = input.try_parse(TrackSize::parse).unwrap_or_default();
        items.push(TrackListItem::TrackSize(track_size));

        let last_names = input.try_parse(parse_line_names).unwrap_or_default();
        line_names.push(last_names);
      } else {
        break;
      }
    }

    if !tokens.is_empty() {
      if line_names.len() == items.len() {
        line_names.push(Default::default());
      }

      let areas = GridTemplateAreas::Areas { columns, areas: tokens };
      let rows = TrackSizing::TrackList(TrackList { line_names, items });
      let columns = if input.try_parse(|input| input.expect_delim('/')).is_ok() {
        let list = TrackList::parse(input)?;
        if !list.is_explicit() {
          return Err(input.new_custom_error(ParserError::InvalidDeclaration));
        }
        TrackSizing::TrackList(list)
      } else {
        TrackSizing::None
      };
      Ok(GridTemplate { rows, columns, areas })
    } else {
      input.reset(&start);
      let rows = TrackSizing::parse(input)?;
      input.expect_delim('/')?;
      let columns = TrackSizing::parse(input)?;
      Ok(GridTemplate {
        rows,
        columns,
        areas: GridTemplateAreas::None,
      })
    }
  }
}

impl ToCss for GridTemplate<'_> {
  fn to_css<W>(&self, dest: &mut Printer<W>) -> Result<(), PrinterError>
  where
    W: std::fmt::Write,
  {
    self.to_css_with_indent(dest, 15)
  }
}

impl GridTemplate<'_> {
  fn to_css_with_indent<W>(&self, dest: &mut Printer<W>, indent: u8) -> Result<(), PrinterError>
  where
    W: std::fmt::Write,
  {
    match &self.areas {
      GridTemplateAreas::None => {
        if self.rows == TrackSizing::None && self.columns == TrackSizing::None {
          dest.write_str("none")?;
        } else {
          self.rows.to_css(dest)?;
          dest.delim('/', true)?;
          self.columns.to_css(dest)?;
        }
      }
      GridTemplateAreas::Areas { areas, .. } => {
        let track_list = match &self.rows {
          TrackSizing::TrackList(list) => list,
          _ => unreachable!(),
        };

        let mut areas_iter = areas.iter();
        let mut line_names_iter = track_list.line_names.iter();
        let mut items_iter = track_list.items.iter();

        let mut next = areas_iter.next();
        let mut first = true;
        let mut indented = false;
        while next.is_some() {
          macro_rules! newline {
            () => {
              if !dest.minify {
                if !indented {
                  // Indent by the width of "grid-template: ", so the rows line up.
                  dest.indent_by(indent);
                  indented = true;
                }
                dest.newline()?;
              }
            };
          }

          if let Some(line_names) = line_names_iter.next() {
            if !line_names.is_empty() {
              if !dest.minify && line_names.len() == 2 {
                dest.whitespace()?;
                serialize_line_names(&line_names[0..1], dest)?;
                newline!();
                serialize_line_names(&line_names[1..], dest)?;
              } else {
                if !first {
                  newline!();
                }
                serialize_line_names(line_names, dest)?;
              }
              dest.whitespace()?;
            } else if !first {
              newline!();
            }
          } else if !first {
            newline!();
          }

          self.areas.write_string(dest, &mut areas_iter, &mut next)?;

          if let Some(item) = items_iter.next() {
            if *item != TrackListItem::TrackSize(TrackSize::default()) {
              dest.whitespace()?;
              match item {
                TrackListItem::TrackSize(size) => size.to_css(dest)?,
                _ => unreachable!(),
              }
            }
          }

          first = false;
        }

        if let Some(line_names) = line_names_iter.next() {
          if !line_names.is_empty() {
            dest.whitespace()?;
            serialize_line_names(line_names, dest)?;
          }
        }

        if let TrackSizing::TrackList(track_list) = &self.columns {
          dest.newline()?;
          dest.delim('/', false)?;
          track_list.to_css(dest)?;
        }

        if indented {
          dest.dedent_by(indent);
        }
      }
    }

    Ok(())
  }
}

impl<'i> GridTemplate<'i> {
  #[inline]
  fn is_valid(rows: &TrackSizing, columns: &TrackSizing, areas: &GridTemplateAreas) -> bool {
    // The `grid-template` shorthand supports only explicit track values (i.e. no `repeat()`)
    // combined with grid-template-areas. If there are no areas, then any track values are allowed.
    *areas == GridTemplateAreas::None
      || (*rows != TrackSizing::None && rows.is_explicit() && columns.is_explicit())
  }
}

impl_shorthand! {
  GridTemplate(GridTemplate<'i>) {
    rows: [GridTemplateRows],
    columns: [GridTemplateColumns],
    areas: [GridTemplateAreas],
  }

  fn is_valid(shorthand) {
    GridTemplate::is_valid(&shorthand.rows, &shorthand.columns, &shorthand.areas)
  }
}

bitflags! {
  /// A value for the [grid-auto-flow](https://drafts.csswg.org/css-grid-2/#grid-auto-flow-property) property.
  ///
  /// The `Row` or `Column` flags may be combined with the `Dense` flag, but the `Row` and `Column` flags may
  /// not be combined.
<<<<<<< HEAD
  #[derive(Visit)]
  #[cfg_attr(feature = "serde", derive(serde::Serialize, serde::Deserialize), serde(from = "SerializedGridAutoFlow", into = "SerializedGridAutoFlow"))]
=======
  #[cfg_attr(feature = "visitor", derive(Visit))]
  #[cfg_attr(feature = "serde", derive(serde::Serialize, serde::Deserialize))]
>>>>>>> 560b784e
  pub struct GridAutoFlow: u8 {
    /// The auto-placement algorithm places items by filling each row, adding new rows as necessary.
    const Row    = 0b00;
    /// The auto-placement algorithm places items by filling each column, adding new columns as necessary.
    const Column = 0b01;
    /// If specified, a dense packing algorithm is used, which fills in holes in the grid.
    const Dense  = 0b10;
  }
}

#[cfg_attr(feature = "serde", derive(serde::Serialize, serde::Deserialize))]
#[cfg_attr(feature = "jsonschema", derive(schemars::JsonSchema))]
struct SerializedGridAutoFlow {
  /// The direction of the auto flow.
  direction: AutoFlowDirection,
  /// If specified, a dense packing algorithm is used, which fills in holes in the grid.
  dense: bool,
}

impl From<GridAutoFlow> for SerializedGridAutoFlow {
  fn from(flow: GridAutoFlow) -> Self {
    Self {
      direction: if flow.contains(GridAutoFlow::Row) {
        AutoFlowDirection::Row
      } else {
        AutoFlowDirection::Column
      },
      dense: flow.contains(GridAutoFlow::Dense),
    }
  }
}

impl From<SerializedGridAutoFlow> for GridAutoFlow {
  fn from(s: SerializedGridAutoFlow) -> GridAutoFlow {
    let mut flow = match s.direction {
      AutoFlowDirection::Row => GridAutoFlow::Row,
      AutoFlowDirection::Column => GridAutoFlow::Column,
    };
    if s.dense {
      flow |= GridAutoFlow::Dense
    }

    flow
  }
}

#[cfg_attr(
  feature = "serde",
  derive(serde::Serialize, serde::Deserialize),
  serde(rename_all = "lowercase")
)]
#[cfg_attr(feature = "jsonschema", derive(schemars::JsonSchema))]
enum AutoFlowDirection {
  Row,
  Column,
}

#[cfg(feature = "jsonschema")]
impl<'a> schemars::JsonSchema for GridAutoFlow {
  fn is_referenceable() -> bool {
    true
  }

  fn json_schema(gen: &mut schemars::gen::SchemaGenerator) -> schemars::schema::Schema {
    SerializedGridAutoFlow::json_schema(gen)
  }

  fn schema_name() -> String {
    "GridAutoFlow".into()
  }
}

impl Default for GridAutoFlow {
  fn default() -> GridAutoFlow {
    GridAutoFlow::Row
  }
}

impl GridAutoFlow {
  fn direction(self) -> GridAutoFlow {
    self & GridAutoFlow::Column
  }
}

impl<'i> Parse<'i> for GridAutoFlow {
  fn parse<'t>(input: &mut Parser<'i, 't>) -> Result<Self, ParseError<'i, ParserError<'i>>> {
    let mut flow = GridAutoFlow::Row;

    macro_rules! match_dense {
      () => {
        if input.try_parse(|input| input.expect_ident_matching("dense")).is_ok() {
          flow |= GridAutoFlow::Dense;
        }
      };
    }

    let location = input.current_source_location();
    let ident = input.expect_ident()?;
    match_ignore_ascii_case! { &ident,
      "row" => {
        match_dense!();
      },
      "column" => {
        flow = GridAutoFlow::Column;
        match_dense!();
      },
      "dense" => {
        let location = input.current_source_location();
        input.try_parse(|input| {
          let ident = input.expect_ident()?;
          match_ignore_ascii_case! { &ident,
            "row" => {},
            "column" => {
              flow = GridAutoFlow::Column;
            },
            _ => return Err(location.new_unexpected_token_error(
              cssparser::Token::Ident(ident.clone())
            ))
          }
          Ok(())
        })?;
        flow |= GridAutoFlow::Dense;
      },
      _ => return Err(location.new_unexpected_token_error(
        cssparser::Token::Ident(ident.clone())
      ))
    }

    Ok(flow)
  }
}

impl ToCss for GridAutoFlow {
  fn to_css<W>(&self, dest: &mut Printer<W>) -> Result<(), PrinterError>
  where
    W: std::fmt::Write,
  {
    let s = if *self == GridAutoFlow::Row {
      "row"
    } else if *self == GridAutoFlow::Column {
      "column"
    } else if *self == GridAutoFlow::Row | GridAutoFlow::Dense {
      if dest.minify {
        "dense"
      } else {
        "row dense"
      }
    } else if *self == GridAutoFlow::Column | GridAutoFlow::Dense {
      "column dense"
    } else {
      unreachable!();
    };

    dest.write_str(s)
  }
}

/// A value for the [grid](https://drafts.csswg.org/css-grid-2/#grid-shorthand) shorthand property.
///
/// Explicit and implicit values may not be combined.
<<<<<<< HEAD
#[derive(Debug, Clone, PartialEq, Visit)]
#[cfg_attr(
  feature = "serde",
  derive(serde::Serialize, serde::Deserialize),
  serde(rename_all = "camelCase")
)]
#[cfg_attr(feature = "jsonschema", derive(schemars::JsonSchema))]
=======
#[derive(Debug, Clone, PartialEq)]
#[cfg_attr(feature = "visitor", derive(Visit))]
#[cfg_attr(feature = "serde", derive(serde::Serialize, serde::Deserialize))]
>>>>>>> 560b784e
pub struct Grid<'i> {
  /// Explicit grid template rows.
  #[cfg_attr(feature = "serde", serde(borrow))]
  pub rows: TrackSizing<'i>,
  /// Explicit grid template columns.
  pub columns: TrackSizing<'i>,
  /// Explicit grid template areas.
  pub areas: GridTemplateAreas,
  /// The grid auto rows.
  pub auto_rows: TrackSizeList,
  /// The grid auto columns.
  pub auto_columns: TrackSizeList,
  /// The grid auto flow.
  pub auto_flow: GridAutoFlow,
}

impl<'i> Parse<'i> for Grid<'i> {
  fn parse<'t>(input: &mut Parser<'i, 't>) -> Result<Self, ParseError<'i, ParserError<'i>>> {
    // <'grid-template'>
    if let Ok(template) = input.try_parse(GridTemplate::parse) {
      Ok(Grid {
        rows: template.rows,
        columns: template.columns,
        areas: template.areas,
        auto_rows: TrackSizeList::default(),
        auto_columns: TrackSizeList::default(),
        auto_flow: GridAutoFlow::default(),
      })

    // <'grid-template-rows'> / [ auto-flow && dense? ] <'grid-auto-columns'>?
    } else if let Ok(rows) = input.try_parse(TrackSizing::parse) {
      input.expect_delim('/')?;
      let auto_flow = parse_grid_auto_flow(input, GridAutoFlow::Column)?;
      let auto_columns = TrackSizeList::parse(input).unwrap_or_default();
      Ok(Grid {
        rows,
        columns: TrackSizing::None,
        areas: GridTemplateAreas::None,
        auto_rows: TrackSizeList::default(),
        auto_columns,
        auto_flow,
      })

    // [ auto-flow && dense? ] <'grid-auto-rows'>? / <'grid-template-columns'>
    } else {
      let auto_flow = parse_grid_auto_flow(input, GridAutoFlow::Row)?;
      let auto_rows = input.try_parse(TrackSizeList::parse).unwrap_or_default();
      input.expect_delim('/')?;
      let columns = TrackSizing::parse(input)?;
      Ok(Grid {
        rows: TrackSizing::None,
        columns,
        areas: GridTemplateAreas::None,
        auto_rows,
        auto_columns: TrackSizeList::default(),
        auto_flow,
      })
    }
  }
}

fn parse_grid_auto_flow<'i, 't>(
  input: &mut Parser<'i, 't>,
  flow: GridAutoFlow,
) -> Result<GridAutoFlow, ParseError<'i, ParserError<'i>>> {
  if input.try_parse(|input| input.expect_ident_matching("auto-flow")).is_ok() {
    if input.try_parse(|input| input.expect_ident_matching("dense")).is_ok() {
      Ok(flow | GridAutoFlow::Dense)
    } else {
      Ok(flow)
    }
  } else if input.try_parse(|input| input.expect_ident_matching("dense")).is_ok() {
    input.expect_ident_matching("auto-flow")?;
    Ok(flow | GridAutoFlow::Dense)
  } else {
    Err(input.new_error_for_next_token())
  }
}

impl ToCss for Grid<'_> {
  fn to_css<W>(&self, dest: &mut Printer<W>) -> Result<(), PrinterError>
  where
    W: std::fmt::Write,
  {
    let is_auto_initial = self.auto_rows == TrackSizeList::default()
      && self.auto_columns == TrackSizeList::default()
      && self.auto_flow == GridAutoFlow::default();

    if self.areas != GridTemplateAreas::None
      || (self.rows != TrackSizing::None && self.columns != TrackSizing::None)
      || (self.areas == GridTemplateAreas::None && is_auto_initial)
    {
      if !is_auto_initial {
        unreachable!("invalid grid shorthand: mixed implicit and explicit values");
      }
      let template = GridTemplate {
        rows: self.rows.clone(),
        columns: self.columns.clone(),
        areas: self.areas.clone(),
      };
      template.to_css_with_indent(dest, 6)?;
    } else if self.auto_flow.direction() == GridAutoFlow::Column {
      if self.columns != TrackSizing::None || self.auto_rows != TrackSizeList::default() {
        unreachable!("invalid grid shorthand: mixed implicit and explicit values");
      }
      self.rows.to_css(dest)?;
      dest.delim('/', true)?;
      dest.write_str("auto-flow")?;
      if self.auto_flow.contains(GridAutoFlow::Dense) {
        dest.write_str(" dense")?;
      }
      if self.auto_columns != TrackSizeList::default() {
        dest.write_char(' ')?;
        self.auto_columns.to_css(dest)?;
      }
    } else {
      if self.rows != TrackSizing::None || self.auto_columns != TrackSizeList::default() {
        unreachable!("invalid grid shorthand: mixed implicit and explicit values");
      }
      dest.write_str("auto-flow")?;
      if self.auto_flow.contains(GridAutoFlow::Dense) {
        dest.write_str(" dense")?;
      }
      if self.auto_rows != TrackSizeList::default() {
        dest.write_char(' ')?;
        self.auto_rows.to_css(dest)?;
      }
      dest.delim('/', true)?;
      self.columns.to_css(dest)?;
    }

    Ok(())
  }
}

impl<'i> Grid<'i> {
  #[inline]
  fn is_valid(
    rows: &TrackSizing,
    columns: &TrackSizing,
    areas: &GridTemplateAreas,
    auto_rows: &TrackSizeList,
    auto_columns: &TrackSizeList,
    auto_flow: &GridAutoFlow,
  ) -> bool {
    // The `grid` shorthand can either be fully explicit (e.g. same as `grid-template`),
    // or explicit along a single axis. If there are auto rows, then there cannot be explicit rows, for example.
    let is_template = GridTemplate::is_valid(rows, columns, areas);
    let default_track_size_list = TrackSizeList::default();
    let is_explicit = *auto_rows == default_track_size_list
      && *auto_columns == default_track_size_list
      && *auto_flow == GridAutoFlow::default();
    let is_auto_rows = auto_flow.direction() == GridAutoFlow::Row
      && *rows == TrackSizing::None
      && *auto_columns == default_track_size_list;
    let is_auto_columns = auto_flow.direction() == GridAutoFlow::Column
      && *columns == TrackSizing::None
      && *auto_rows == default_track_size_list;

    (is_template && is_explicit) || is_auto_rows || is_auto_columns
  }
}

impl_shorthand! {
  Grid(Grid<'i>) {
    rows: [GridTemplateRows],
    columns: [GridTemplateColumns],
    areas: [GridTemplateAreas],
    auto_rows: [GridAutoRows],
    auto_columns: [GridAutoColumns],
    auto_flow: [GridAutoFlow],
  }

  fn is_valid(grid) {
    Grid::is_valid(&grid.rows, &grid.columns, &grid.areas, &grid.auto_rows, &grid.auto_columns, &grid.auto_flow)
  }
}

/// A [`<grid-line>`](https://drafts.csswg.org/css-grid-2/#typedef-grid-row-start-grid-line) value,
/// used in the `grid-row-start`, `grid-row-end`, `grid-column-start`, and `grid-column-end` properties.
#[derive(Debug, Clone, PartialEq)]
#[cfg_attr(feature = "visitor", derive(Visit))]
#[cfg_attr(
  feature = "serde",
  derive(serde::Serialize, serde::Deserialize),
  serde(tag = "type", rename_all = "kebab-case")
)]
#[cfg_attr(feature = "jsonschema", derive(schemars::JsonSchema))]
pub enum GridLine<'i> {
  /// Automatic placement.
  Auto,
  /// A named grid area name (automatically postfixed by `-start` or `-end`), or and explicit grid line name.
  Area {
    /// A grid area name.
    name: CustomIdent<'i>,
  },
  /// The Nth grid line, optionally filtered by line name. Negative numbers count backwards from the end.
  Line {
    /// A line number.
    index: CSSInteger,
    /// A line name to filter by.
    #[cfg_attr(feature = "serde", serde(borrow))]
    name: Option<CustomIdent<'i>>,
  },
  /// A grid span based on the Nth grid line from the opposite edge, optionally filtered by line name.
  Span {
    /// A line number.
    index: CSSInteger,
    /// A line name to filter by.
    name: Option<CustomIdent<'i>>,
  },
}

impl<'i> Parse<'i> for GridLine<'i> {
  fn parse<'t>(input: &mut Parser<'i, 't>) -> Result<Self, ParseError<'i, ParserError<'i>>> {
    if input.try_parse(|input| input.expect_ident_matching("auto")).is_ok() {
      return Ok(GridLine::Auto);
    }

    if input.try_parse(|input| input.expect_ident_matching("span")).is_ok() {
      // TODO: is calc() supported here??
      let (index, name) = if let Ok(line_number) = input.try_parse(CSSInteger::parse) {
        let ident = input.try_parse(CustomIdent::parse).ok();
        (line_number, ident)
      } else if let Ok(ident) = input.try_parse(CustomIdent::parse) {
        let line_number = input.try_parse(CSSInteger::parse).unwrap_or(1);
        (line_number, Some(ident))
      } else {
        return Err(input.new_custom_error(ParserError::InvalidDeclaration));
      };

      if index == 0 {
        return Err(input.new_custom_error(ParserError::InvalidDeclaration));
      }

      return Ok(GridLine::Span { index, name });
    }

    if let Ok(index) = input.try_parse(CSSInteger::parse) {
      if index == 0 {
        return Err(input.new_custom_error(ParserError::InvalidDeclaration));
      }
      let name = input.try_parse(CustomIdent::parse).ok();
      return Ok(GridLine::Line { index, name });
    }

    let name = CustomIdent::parse(input)?;
    if let Ok(index) = input.try_parse(CSSInteger::parse) {
      if index == 0 {
        return Err(input.new_custom_error(ParserError::InvalidDeclaration));
      }
      return Ok(GridLine::Line {
        index,
        name: Some(name),
      });
    }

    Ok(GridLine::Area { name })
  }
}

impl ToCss for GridLine<'_> {
  fn to_css<W>(&self, dest: &mut Printer<W>) -> Result<(), PrinterError>
  where
    W: std::fmt::Write,
  {
    match self {
      GridLine::Auto => dest.write_str("auto"),
      GridLine::Area { name } => write_ident(&name.0, dest),
      GridLine::Line { index, name } => {
        index.to_css(dest)?;
        if let Some(id) = name {
          dest.write_char(' ')?;
          write_ident(&id.0, dest)?;
        }
        Ok(())
      }
      GridLine::Span { index, name } => {
        dest.write_str("span ")?;
        if *index != 1 || name.is_none() {
          index.to_css(dest)?;
          if name.is_some() {
            dest.write_char(' ')?;
          }
        }

        if let Some(id) = name {
          write_ident(&id.0, dest)?;
        }
        Ok(())
      }
    }
  }
}

impl<'i> GridLine<'i> {
  fn default_end_value(&self) -> GridLine<'i> {
    if matches!(self, GridLine::Area { .. }) {
      self.clone()
    } else {
      GridLine::Auto
    }
  }

  fn can_omit_end(&self, end: &GridLine) -> bool {
    if let GridLine::Area { name: start_id } = &self {
      matches!(end, GridLine::Area { name: end_id } if end_id == start_id)
    } else if matches!(end, GridLine::Auto) {
      true
    } else {
      false
    }
  }
}

macro_rules! impl_grid_placement {
  ($name: ident) => {
    impl<'i> Parse<'i> for $name<'i> {
      fn parse<'t>(input: &mut Parser<'i, 't>) -> Result<Self, ParseError<'i, ParserError<'i>>> {
        let start = GridLine::parse(input)?;
        let end = if input.try_parse(|input| input.expect_delim('/')).is_ok() {
          GridLine::parse(input)?
        } else {
          start.default_end_value()
        };

        Ok($name { start, end })
      }
    }

    impl ToCss for $name<'_> {
      fn to_css<W>(&self, dest: &mut Printer<W>) -> Result<(), PrinterError>
      where
        W: std::fmt::Write,
      {
        self.start.to_css(dest)?;

        if !self.start.can_omit_end(&self.end) {
          dest.delim('/', true)?;
          self.end.to_css(dest)?;
        }
        Ok(())
      }
    }
  };
}

define_shorthand! {
  /// A value for the [grid-row](https://drafts.csswg.org/css-grid-2/#propdef-grid-row) shorthand property.
  pub struct GridRow<'i> {
    /// The starting line.
    #[cfg_attr(feature = "serde", serde(borrow))]
    start: GridRowStart(GridLine<'i>),
    /// The ending line.
    end: GridRowEnd(GridLine<'i>),
  }
}

define_shorthand! {
  /// A value for the [grid-row](https://drafts.csswg.org/css-grid-2/#propdef-grid-column) shorthand property.
  pub struct GridColumn<'i> {
    /// The starting line.
    #[cfg_attr(feature = "serde", serde(borrow))]
    start: GridColumnStart(GridLine<'i>),
    /// The ending line.
    end: GridColumnEnd(GridLine<'i>),
  }
}

impl_grid_placement!(GridRow);
impl_grid_placement!(GridColumn);

define_shorthand! {
  /// A value for the [grid-area](https://drafts.csswg.org/css-grid-2/#propdef-grid-area) shorthand property.
  pub struct GridArea<'i> {
    /// The grid row start placement.
    #[cfg_attr(feature = "serde", serde(borrow))]
    row_start: GridRowStart(GridLine<'i>),
    /// The grid column start placement.
    column_start: GridColumnStart(GridLine<'i>),
    /// The grid row end placement.
    row_end: GridRowEnd(GridLine<'i>),
    /// The grid column end placement.
    column_end: GridColumnEnd(GridLine<'i>),
  }
}

impl<'i> Parse<'i> for GridArea<'i> {
  fn parse<'t>(input: &mut Parser<'i, 't>) -> Result<Self, ParseError<'i, ParserError<'i>>> {
    let row_start = GridLine::parse(input)?;
    let column_start = if input.try_parse(|input| input.expect_delim('/')).is_ok() {
      GridLine::parse(input)?
    } else {
      let opposite = row_start.default_end_value();
      return Ok(GridArea {
        row_start,
        column_start: opposite.clone(),
        row_end: opposite.clone(),
        column_end: opposite,
      });
    };

    let row_end = if input.try_parse(|input| input.expect_delim('/')).is_ok() {
      GridLine::parse(input)?
    } else {
      let row_end = row_start.default_end_value();
      let column_end = column_start.default_end_value();
      return Ok(GridArea {
        row_start,
        column_start,
        row_end,
        column_end,
      });
    };

    let column_end = if input.try_parse(|input| input.expect_delim('/')).is_ok() {
      GridLine::parse(input)?
    } else {
      let column_end = column_start.default_end_value();
      return Ok(GridArea {
        row_start,
        column_start,
        row_end,
        column_end,
      });
    };

    Ok(GridArea {
      row_start,
      column_start,
      row_end,
      column_end,
    })
  }
}

impl ToCss for GridArea<'_> {
  fn to_css<W>(&self, dest: &mut Printer<W>) -> Result<(), PrinterError>
  where
    W: std::fmt::Write,
  {
    self.row_start.to_css(dest)?;

    let can_omit_column_end = self.column_start.can_omit_end(&self.column_end);
    let can_omit_row_end = can_omit_column_end && self.row_start.can_omit_end(&self.row_end);
    let can_omit_column_start = can_omit_row_end && self.row_start.can_omit_end(&self.column_start);

    if !can_omit_column_start {
      dest.delim('/', true)?;
      self.column_start.to_css(dest)?;
    }

    if !can_omit_row_end {
      dest.delim('/', true)?;
      self.row_end.to_css(dest)?;
    }

    if !can_omit_column_end {
      dest.delim('/', true)?;
      self.column_end.to_css(dest)?;
    }

    Ok(())
  }
}

#[derive(Default, Debug)]
pub(crate) struct GridHandler<'i> {
  rows: Option<TrackSizing<'i>>,
  columns: Option<TrackSizing<'i>>,
  areas: Option<GridTemplateAreas>,
  auto_rows: Option<TrackSizeList>,
  auto_columns: Option<TrackSizeList>,
  auto_flow: Option<GridAutoFlow>,
  row_start: Option<GridLine<'i>>,
  column_start: Option<GridLine<'i>>,
  row_end: Option<GridLine<'i>>,
  column_end: Option<GridLine<'i>>,
  has_any: bool,
}

impl<'i> PropertyHandler<'i> for GridHandler<'i> {
  fn handle_property(
    &mut self,
    property: &Property<'i>,
    dest: &mut DeclarationList<'i>,
    context: &mut PropertyHandlerContext<'i, '_>,
  ) -> bool {
    use Property::*;

    match property {
      GridTemplateColumns(columns) => self.columns = Some(columns.clone()),
      GridTemplateRows(rows) => self.rows = Some(rows.clone()),
      GridTemplateAreas(areas) => self.areas = Some(areas.clone()),
      GridAutoColumns(auto_columns) => self.auto_columns = Some(auto_columns.clone()),
      GridAutoRows(auto_rows) => self.auto_rows = Some(auto_rows.clone()),
      GridAutoFlow(auto_flow) => self.auto_flow = Some(auto_flow.clone()),
      GridTemplate(template) => {
        self.rows = Some(template.rows.clone());
        self.columns = Some(template.columns.clone());
        self.areas = Some(template.areas.clone());
      }
      Grid(grid) => {
        self.rows = Some(grid.rows.clone());
        self.columns = Some(grid.columns.clone());
        self.areas = Some(grid.areas.clone());
        self.auto_rows = Some(grid.auto_rows.clone());
        self.auto_columns = Some(grid.auto_columns.clone());
        self.auto_flow = Some(grid.auto_flow.clone());
      }
      GridRowStart(row_start) => self.row_start = Some(row_start.clone()),
      GridRowEnd(row_end) => self.row_end = Some(row_end.clone()),
      GridColumnStart(column_start) => self.column_start = Some(column_start.clone()),
      GridColumnEnd(column_end) => self.column_end = Some(column_end.clone()),
      GridRow(row) => {
        self.row_start = Some(row.start.clone());
        self.row_end = Some(row.end.clone());
      }
      GridColumn(column) => {
        self.column_start = Some(column.start.clone());
        self.column_end = Some(column.end.clone());
      }
      GridArea(area) => {
        self.row_start = Some(area.row_start.clone());
        self.row_end = Some(area.row_end.clone());
        self.column_start = Some(area.column_start.clone());
        self.column_end = Some(area.column_end.clone());
      }
      Unparsed(val) if is_grid_property(&val.property_id) => {
        self.finalize(dest, context);
        dest.push(property.clone());
      }
      _ => return false,
    }

    self.has_any = true;
    true
  }

  fn finalize(&mut self, dest: &mut DeclarationList<'i>, _: &mut PropertyHandlerContext<'i, '_>) {
    if !self.has_any {
      return;
    }

    self.has_any = false;

    let mut rows = std::mem::take(&mut self.rows);
    let mut columns = std::mem::take(&mut self.columns);
    let mut areas = std::mem::take(&mut self.areas);
    let mut auto_rows = std::mem::take(&mut self.auto_rows);
    let mut auto_columns = std::mem::take(&mut self.auto_columns);
    let mut auto_flow = std::mem::take(&mut self.auto_flow);
    let mut row_start = std::mem::take(&mut self.row_start);
    let mut row_end = std::mem::take(&mut self.row_end);
    let mut column_start = std::mem::take(&mut self.column_start);
    let mut column_end = std::mem::take(&mut self.column_end);

    if let (Some(rows_val), Some(columns_val), Some(areas_val)) = (&rows, &columns, &areas) {
      let mut has_template = true;
      if let (Some(auto_rows_val), Some(auto_columns_val), Some(auto_flow_val)) =
        (&auto_rows, &auto_columns, &auto_flow)
      {
        // The `grid` shorthand can either be fully explicit (e.g. same as `grid-template`),
        // or explicit along a single axis. If there are auto rows, then there cannot be explicit rows, for example.
        if Grid::is_valid(
          rows_val,
          columns_val,
          areas_val,
          auto_rows_val,
          auto_columns_val,
          auto_flow_val,
        ) {
          dest.push(Property::Grid(Grid {
            rows: rows_val.clone(),
            columns: columns_val.clone(),
            areas: areas_val.clone(),
            auto_rows: auto_rows_val.clone(),
            auto_columns: auto_columns_val.clone(),
            auto_flow: auto_flow_val.clone(),
          }));

          has_template = false;
          auto_rows = None;
          auto_columns = None;
          auto_flow = None;
        }
      }

      // The `grid-template` shorthand supports only explicit track values (i.e. no `repeat()`)
      // combined with grid-template-areas. If there are no areas, then any track values are allowed.
      if has_template && GridTemplate::is_valid(rows_val, columns_val, areas_val) {
        dest.push(Property::GridTemplate(GridTemplate {
          rows: rows_val.clone(),
          columns: columns_val.clone(),
          areas: areas_val.clone(),
        }));

        has_template = false;
      }

      if !has_template {
        rows = None;
        columns = None;
        areas = None;
      }
    }

    if row_start.is_some() && row_end.is_some() && column_start.is_some() && column_end.is_some() {
      dest.push(Property::GridArea(GridArea {
        row_start: std::mem::take(&mut row_start).unwrap(),
        row_end: std::mem::take(&mut row_end).unwrap(),
        column_start: std::mem::take(&mut column_start).unwrap(),
        column_end: std::mem::take(&mut column_end).unwrap(),
      }))
    } else {
      if row_start.is_some() && row_end.is_some() {
        dest.push(Property::GridRow(GridRow {
          start: std::mem::take(&mut row_start).unwrap(),
          end: std::mem::take(&mut row_end).unwrap(),
        }))
      }

      if column_start.is_some() && column_end.is_some() {
        dest.push(Property::GridColumn(GridColumn {
          start: std::mem::take(&mut column_start).unwrap(),
          end: std::mem::take(&mut column_end).unwrap(),
        }))
      }
    }

    macro_rules! single_property {
      ($prop: ident, $key: ident) => {
        if let Some(val) = $key {
          dest.push(Property::$prop(val))
        }
      };
    }

    single_property!(GridTemplateRows, rows);
    single_property!(GridTemplateColumns, columns);
    single_property!(GridTemplateAreas, areas);
    single_property!(GridAutoRows, auto_rows);
    single_property!(GridAutoColumns, auto_columns);
    single_property!(GridAutoFlow, auto_flow);
    single_property!(GridRowStart, row_start);
    single_property!(GridRowEnd, row_end);
    single_property!(GridColumnStart, column_start);
    single_property!(GridColumnEnd, column_end);
  }
}

#[inline]
fn is_grid_property(property_id: &PropertyId) -> bool {
  match property_id {
    PropertyId::GridTemplateColumns
    | PropertyId::GridTemplateRows
    | PropertyId::GridTemplateAreas
    | PropertyId::GridAutoColumns
    | PropertyId::GridAutoRows
    | PropertyId::GridAutoFlow
    | PropertyId::GridTemplate
    | PropertyId::Grid
    | PropertyId::GridRowStart
    | PropertyId::GridRowEnd
    | PropertyId::GridColumnStart
    | PropertyId::GridColumnEnd
    | PropertyId::GridRow
    | PropertyId::GridColumn
    | PropertyId::GridArea => true,
    _ => false,
  }
}<|MERGE_RESOLUTION|>--- conflicted
+++ resolved
@@ -44,19 +44,14 @@
 /// as used in the `grid-template-rows` and `grid-template-columns` properties.
 ///
 /// See [TrackSizing](TrackSizing).
-<<<<<<< HEAD
-#[derive(Debug, Clone, PartialEq, Visit)]
+#[derive(Debug, Clone, PartialEq)]
+#[cfg_attr(feature = "visitor", derive(Visit))]
 #[cfg_attr(
   feature = "serde",
   derive(serde::Serialize, serde::Deserialize),
   serde(rename_all = "camelCase")
 )]
 #[cfg_attr(feature = "jsonschema", derive(schemars::JsonSchema))]
-=======
-#[derive(Debug, Clone, PartialEq)]
-#[cfg_attr(feature = "visitor", derive(Visit))]
-#[cfg_attr(feature = "serde", derive(serde::Serialize, serde::Deserialize))]
->>>>>>> 560b784e
 pub struct TrackList<'i> {
   /// A list of line names.
   #[cfg_attr(feature = "serde", serde(borrow))]
@@ -120,15 +115,10 @@
 
 /// A [track size list](https://drafts.csswg.org/css-grid-2/#auto-tracks), as used
 /// in the `grid-auto-rows` and `grid-auto-columns` properties.
-<<<<<<< HEAD
-#[derive(Debug, Clone, PartialEq, Default, Visit)]
+#[derive(Debug, Clone, PartialEq, Default)]
+#[cfg_attr(feature = "visitor", derive(Visit))]
 #[cfg_attr(feature = "serde", derive(serde::Serialize, serde::Deserialize), serde(transparent))]
 #[cfg_attr(feature = "jsonschema", derive(schemars::JsonSchema))]
-=======
-#[derive(Debug, Clone, PartialEq, Default)]
-#[cfg_attr(feature = "visitor", derive(Visit))]
-#[cfg_attr(feature = "serde", derive(serde::Serialize, serde::Deserialize))]
->>>>>>> 560b784e
 pub struct TrackSizeList(pub SmallVec<[TrackSize; 1]>);
 
 /// A [`<track-breadth>`](https://drafts.csswg.org/css-grid-2/#typedef-track-breadth) value.
@@ -159,19 +149,14 @@
 /// representing the `repeat()` function in a track list.
 ///
 /// See [TrackListItem](TrackListItem).
-<<<<<<< HEAD
-#[derive(Debug, Clone, PartialEq, Visit)]
+#[derive(Debug, Clone, PartialEq)]
+#[cfg_attr(feature = "visitor", derive(Visit))]
 #[cfg_attr(
   feature = "serde",
   derive(serde::Serialize, serde::Deserialize),
   serde(rename_all = "camelCase")
 )]
 #[cfg_attr(feature = "jsonschema", derive(schemars::JsonSchema))]
-=======
-#[derive(Debug, Clone, PartialEq)]
-#[cfg_attr(feature = "visitor", derive(Visit))]
-#[cfg_attr(feature = "serde", derive(serde::Serialize, serde::Deserialize))]
->>>>>>> 560b784e
 pub struct TrackRepeat<'i> {
   /// The repeat count.
   count: RepeatCount,
@@ -993,13 +978,8 @@
   ///
   /// The `Row` or `Column` flags may be combined with the `Dense` flag, but the `Row` and `Column` flags may
   /// not be combined.
-<<<<<<< HEAD
-  #[derive(Visit)]
+  #[cfg_attr(feature = "visitor", derive(Visit))]
   #[cfg_attr(feature = "serde", derive(serde::Serialize, serde::Deserialize), serde(from = "SerializedGridAutoFlow", into = "SerializedGridAutoFlow"))]
-=======
-  #[cfg_attr(feature = "visitor", derive(Visit))]
-  #[cfg_attr(feature = "serde", derive(serde::Serialize, serde::Deserialize))]
->>>>>>> 560b784e
   pub struct GridAutoFlow: u8 {
     /// The auto-placement algorithm places items by filling each row, adding new rows as necessary.
     const Row    = 0b00;
@@ -1160,19 +1140,14 @@
 /// A value for the [grid](https://drafts.csswg.org/css-grid-2/#grid-shorthand) shorthand property.
 ///
 /// Explicit and implicit values may not be combined.
-<<<<<<< HEAD
-#[derive(Debug, Clone, PartialEq, Visit)]
+#[derive(Debug, Clone, PartialEq)]
+#[cfg_attr(feature = "visitor", derive(Visit))]
 #[cfg_attr(
   feature = "serde",
   derive(serde::Serialize, serde::Deserialize),
   serde(rename_all = "camelCase")
 )]
 #[cfg_attr(feature = "jsonschema", derive(schemars::JsonSchema))]
-=======
-#[derive(Debug, Clone, PartialEq)]
-#[cfg_attr(feature = "visitor", derive(Visit))]
-#[cfg_attr(feature = "serde", derive(serde::Serialize, serde::Deserialize))]
->>>>>>> 560b784e
 pub struct Grid<'i> {
   /// Explicit grid template rows.
   #[cfg_attr(feature = "serde", serde(borrow))]
