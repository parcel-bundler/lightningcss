use super::border_image::*;
use super::border_radius::*;
use crate::compat::Feature;
use crate::context::PropertyHandlerContext;
use crate::declaration::DeclarationList;
<<<<<<< HEAD
use crate::logical::PropertyCategory;
use crate::context::PropertyHandlerContext;
use crate::values::rect::Rect;
=======
use crate::error::{ParserError, PrinterError};
use crate::logical::{LogicalProperty, PropertyCategory};
>>>>>>> 7bc31713
use crate::macros::*;
use crate::printer::Printer;
use crate::properties::custom::UnparsedProperty;
use crate::properties::{Property, PropertyId};
use crate::targets::Browsers;
use crate::traits::{FallbackValues, Parse, PropertyHandler, ToCss};
use crate::values::color::{ColorFallbackKind, CssColor};
use crate::values::length::*;
use crate::values::rect::Rect;
use cssparser::*;

#[derive(Debug, Clone, PartialEq)]
pub enum BorderSideWidth {
  /// `thin`
  Thin,
  /// `medium`
  Medium,
  /// `thick`
  Thick,
  /// `<length>`
  Length(Length),
}

impl Default for BorderSideWidth {
  fn default() -> BorderSideWidth {
    BorderSideWidth::Medium
  }
}

impl<'i> Parse<'i> for BorderSideWidth {
  fn parse<'t>(input: &mut Parser<'i, 't>) -> Result<Self, ParseError<'i, ParserError<'i>>> {
    if let Ok(length) = input.try_parse(|i| Length::parse(i)) {
      return Ok(BorderSideWidth::Length(length));
    }
    let location = input.current_source_location();
    let ident = input.expect_ident()?;
    match_ignore_ascii_case! { &ident,
      "thin" => Ok(BorderSideWidth::Thin),
      "medium" => Ok(BorderSideWidth::Medium),
      "thick" => Ok(BorderSideWidth::Thick),
      _ => return Err(location.new_unexpected_token_error(Token::Ident(ident.clone())))
    }
  }
}

impl ToCss for BorderSideWidth {
  fn to_css<W>(&self, dest: &mut Printer<W>) -> Result<(), PrinterError>
  where
    W: std::fmt::Write,
  {
    use BorderSideWidth::*;
    match self {
      Thin => dest.write_str("thin"),
      Medium => dest.write_str("medium"),
      Thick => dest.write_str("thick"),
      Length(length) => length.to_css(dest),
    }
  }
}

enum_property! {
  pub enum BorderStyle {
    Hidden,
    None,
    Inset,
    Groove,
    Outset,
    Ridge,
    Dotted,
    Dashed,
    Solid,
    Double,
  }
}

impl Default for BorderStyle {
  fn default() -> BorderStyle {
    BorderStyle::None
  }
}

#[derive(Debug, Clone, PartialEq)]
pub struct GenericBorder<S> {
  pub width: BorderSideWidth,
  pub style: S,
  pub color: CssColor,
}

impl<S: Default> Default for GenericBorder<S> {
  fn default() -> GenericBorder<S> {
    GenericBorder {
      width: BorderSideWidth::Medium,
      style: S::default(),
      color: CssColor::current_color(),
    }
  }
}

impl<'i, S: Parse<'i> + Default> Parse<'i> for GenericBorder<S> {
  fn parse<'t>(input: &mut Parser<'i, 't>) -> Result<Self, ParseError<'i, ParserError<'i>>> {
    // Order doesn't matter...
    let mut color = None;
    let mut style = None;
    let mut width = None;
    let mut any = false;
    loop {
      if width.is_none() {
        if let Ok(value) = input.try_parse(|i| BorderSideWidth::parse(i)) {
          width = Some(value);
          any = true;
        }
      }
      if style.is_none() {
        if let Ok(value) = input.try_parse(S::parse) {
          style = Some(value);
          any = true;
          continue;
        }
      }
      if color.is_none() {
        if let Ok(value) = input.try_parse(|i| CssColor::parse(i)) {
          color = Some(value);
          any = true;
          continue;
        }
      }
      break;
    }
    if any {
      Ok(GenericBorder {
        width: width.unwrap_or(BorderSideWidth::Medium),
        style: style.unwrap_or_default(),
        color: color.unwrap_or_else(|| CssColor::current_color()),
      })
    } else {
      Err(input.new_custom_error(ParserError::InvalidDeclaration))
    }
  }
}

impl<S: ToCss + Default + PartialEq> ToCss for GenericBorder<S> {
  fn to_css<W>(&self, dest: &mut Printer<W>) -> Result<(), PrinterError>
  where
    W: std::fmt::Write,
  {
    // Assume the default is 'none'
    if self.style == S::default() {
      if dest.minify {
        dest.write_char('0')?;
      } else {
        self.style.to_css(dest)?;
      }
      return Ok(());
    }

    if self.width != BorderSideWidth::default() {
      self.width.to_css(dest)?;
    }
    if self.style != S::default() {
      dest.write_str(" ")?;
      self.style.to_css(dest)?;
    }
    if self.color != CssColor::current_color() {
      dest.write_str(" ")?;
      self.color.to_css(dest)?;
    }
    Ok(())
  }
}

impl<S: Clone> FallbackValues for GenericBorder<S> {
  fn get_fallbacks(&mut self, targets: Browsers) -> Vec<Self> {
    self
      .color
      .get_fallbacks(targets)
      .into_iter()
      .map(|color| GenericBorder {
        color,
        width: self.width.clone(),
        style: self.style.clone(),
      })
      .collect()
  }
}

<<<<<<< HEAD
=======
impl<S: Clone> GenericBorder<S> {
  fn get_necessary_fallbacks(&self, targets: Browsers) -> ColorFallbackKind {
    self.color.get_necessary_fallbacks(targets)
  }

  fn get_fallback(&self, kind: ColorFallbackKind) -> Self {
    GenericBorder {
      color: self.color.get_fallback(kind),
      width: self.width.clone(),
      style: self.style.clone(),
    }
  }
}

>>>>>>> 7bc31713
impl FallbackValues for Rect<CssColor> {
  fn get_fallbacks(&mut self, targets: Browsers) -> Vec<Self> {
    let mut fallbacks = ColorFallbackKind::empty();
    fallbacks |= self.0.get_necessary_fallbacks(targets);
    fallbacks |= self.1.get_necessary_fallbacks(targets);
    fallbacks |= self.2.get_necessary_fallbacks(targets);
    fallbacks |= self.3.get_necessary_fallbacks(targets);

    let mut res = Vec::new();
    if fallbacks.contains(ColorFallbackKind::RGB) {
      res.push(Rect::new(
        self.0.get_fallback(ColorFallbackKind::RGB),
        self.1.get_fallback(ColorFallbackKind::RGB),
        self.2.get_fallback(ColorFallbackKind::RGB),
        self.3.get_fallback(ColorFallbackKind::RGB),
      ));
    }

    if fallbacks.contains(ColorFallbackKind::P3) {
      res.push(Rect::new(
        self.0.get_fallback(ColorFallbackKind::P3),
        self.1.get_fallback(ColorFallbackKind::P3),
        self.2.get_fallback(ColorFallbackKind::P3),
        self.3.get_fallback(ColorFallbackKind::P3),
      ));
    }

    if fallbacks.contains(ColorFallbackKind::LAB) {
      self.0 = self.0.get_fallback(ColorFallbackKind::LAB);
      self.1 = self.1.get_fallback(ColorFallbackKind::LAB);
      self.2 = self.2.get_fallback(ColorFallbackKind::LAB);
      self.3 = self.3.get_fallback(ColorFallbackKind::LAB);
    }

    res
  }
}

pub type Border = GenericBorder<BorderStyle>;

#[derive(Default, Debug, PartialEq)]
pub struct BorderShorthand {
  pub width: Option<BorderSideWidth>,
  pub style: Option<BorderStyle>,
  pub color: Option<CssColor>,
}

impl BorderShorthand {
  pub fn set_border(&mut self, border: &Border) {
    self.width = Some(border.width.clone());
    self.style = Some(border.style.clone());
    self.color = Some(border.color.clone());
  }

  pub fn is_valid(&self) -> bool {
    self.width.is_some() && self.style.is_some() && self.color.is_some()
  }

  pub fn reset(&mut self) {
    self.width = None;
    self.style = None;
    self.color = None;
  }

  pub fn to_border(&self) -> Border {
    Border {
      width: self.width.clone().unwrap(),
      style: self.style.clone().unwrap(),
      color: self.color.clone().unwrap(),
    }
  }
}

#[derive(Debug)]
pub(crate) struct BorderHandler<'i> {
  targets: Option<Browsers>,
  border_top: BorderShorthand,
  border_bottom: BorderShorthand,
  border_left: BorderShorthand,
  border_right: BorderShorthand,
  border_block_start: BorderShorthand,
  border_block_end: BorderShorthand,
  border_inline_start: BorderShorthand,
  border_inline_end: BorderShorthand,
  category: PropertyCategory,
  border_image_handler: BorderImageHandler<'i>,
  border_radius_handler: BorderRadiusHandler<'i>,
<<<<<<< HEAD
  has_any: bool
=======
  has_any: bool,
  physical_to_logical: PhysicalToLogical,
>>>>>>> 7bc31713
}

impl<'i> BorderHandler<'i> {
  pub fn new(targets: Option<Browsers>) -> Self {
    BorderHandler {
      targets,
      border_top: BorderShorthand::default(),
      border_bottom: BorderShorthand::default(),
      border_left: BorderShorthand::default(),
      border_right: BorderShorthand::default(),
      border_block_start: BorderShorthand::default(),
      border_block_end: BorderShorthand::default(),
      border_inline_start: BorderShorthand::default(),
      border_inline_end: BorderShorthand::default(),
      category: PropertyCategory::default(),
      border_image_handler: BorderImageHandler::new(targets),
      border_radius_handler: BorderRadiusHandler::new(targets),
      has_any: false,
<<<<<<< HEAD
=======
      physical_to_logical: PhysicalToLogical::default(),
>>>>>>> 7bc31713
    }
  }
}

impl<'i> PropertyHandler<'i> for BorderHandler<'i> {
  fn handle_property(
    &mut self,
    property: &Property<'i>,
    dest: &mut DeclarationList<'i>,
    context: &mut PropertyHandlerContext<'i>,
  ) -> bool {
    use Property::*;

    macro_rules! property {
      ($key: ident, $prop: ident, $val: ident, $category: ident) => {{
        if PropertyCategory::$category != self.category {
          self.flush(dest, context);
        }
        self.$key.$prop = Some($val.clone());
        self.category = PropertyCategory::$category;
        self.has_any = true;
      }};
    }

    macro_rules! set_border {
      ($key: ident, $val: ident, $category: ident) => {{
        if PropertyCategory::$category != self.category {
          self.flush(dest, context);
        }
        self.$key.set_border($val);
        self.category = PropertyCategory::$category;
        self.has_any = true;
      }};
    }

    match &property {
      BorderTopColor(val) => property!(border_top, color, val, Physical),
      BorderBottomColor(val) => property!(border_bottom, color, val, Physical),
      BorderLeftColor(val) => property!(border_left, color, val, Physical),
      BorderRightColor(val) => property!(border_right, color, val, Physical),
      BorderBlockStartColor(val) => property!(border_block_start, color, val, Logical),
      BorderBlockEndColor(val) => property!(border_block_end, color, val, Logical),
      BorderBlockColor(val) => {
        property!(border_block_start, color, val, Logical);
        property!(border_block_end, color, val, Logical);
      }
      BorderInlineStartColor(val) => property!(border_inline_start, color, val, Logical),
      BorderInlineEndColor(val) => property!(border_inline_end, color, val, Logical),
      BorderInlineColor(val) => {
        property!(border_inline_start, color, val, Logical);
        property!(border_inline_end, color, val, Logical);
      }
      BorderTopWidth(val) => property!(border_top, width, val, Physical),
      BorderBottomWidth(val) => property!(border_bottom, width, val, Physical),
      BorderLeftWidth(val) => property!(border_left, width, val, Physical),
      BorderRightWidth(val) => property!(border_right, width, val, Physical),
      BorderBlockStartWidth(val) => property!(border_block_start, width, val, Logical),
      BorderBlockEndWidth(val) => property!(border_block_end, width, val, Logical),
      BorderBlockWidth(val) => {
        property!(border_block_start, width, val, Logical);
        property!(border_block_end, width, val, Logical);
      }
      BorderInlineStartWidth(val) => property!(border_inline_start, width, val, Logical),
      BorderInlineEndWidth(val) => property!(border_inline_end, width, val, Logical),
      BorderInlineWidth(val) => {
        property!(border_inline_start, width, val, Logical);
        property!(border_inline_end, width, val, Logical);
      }
      BorderTopStyle(val) => property!(border_top, style, val, Physical),
      BorderBottomStyle(val) => property!(border_bottom, style, val, Physical),
      BorderLeftStyle(val) => property!(border_left, style, val, Physical),
      BorderRightStyle(val) => property!(border_right, style, val, Physical),
      BorderBlockStartStyle(val) => property!(border_block_start, style, val, Logical),
      BorderBlockEndStyle(val) => property!(border_block_end, style, val, Logical),
      BorderBlockStyle(val) => {
        property!(border_block_start, style, val, Logical);
        property!(border_block_end, style, val, Logical);
      }
      BorderInlineStartStyle(val) => property!(border_inline_start, style, val, Logical),
      BorderInlineEndStyle(val) => property!(border_inline_end, style, val, Logical),
      BorderInlineStyle(val) => {
        property!(border_inline_start, style, val, Logical);
        property!(border_inline_end, style, val, Logical);
      }
      BorderTop(val) => set_border!(border_top, val, Physical),
      BorderBottom(val) => set_border!(border_bottom, val, Physical),
      BorderLeft(val) => set_border!(border_left, val, Physical),
      BorderRight(val) => set_border!(border_right, val, Physical),
      BorderBlockStart(val) => set_border!(border_block_start, val, Logical),
      BorderBlockEnd(val) => set_border!(border_block_end, val, Logical),
      BorderInlineStart(val) => set_border!(border_inline_start, val, Logical),
      BorderInlineEnd(val) => set_border!(border_inline_end, val, Logical),
      BorderBlock(val) => {
        set_border!(border_block_start, val, Logical);
        set_border!(border_block_end, val, Logical);
      }
      BorderInline(val) => {
        set_border!(border_inline_start, val, Logical);
        set_border!(border_inline_end, val, Logical);
      }
      BorderWidth(val) => {
        self.border_top.width = Some(val.0.clone());
        self.border_right.width = Some(val.1.clone());
        self.border_bottom.width = Some(val.2.clone());
        self.border_left.width = Some(val.3.clone());
        self.border_block_start.width = None;
        self.border_block_end.width = None;
        self.border_inline_start.width = None;
        self.border_inline_end.width = None;
        self.has_any = true;
      }
      BorderStyle(val) => {
        self.border_top.style = Some(val.0.clone());
        self.border_right.style = Some(val.1.clone());
        self.border_bottom.style = Some(val.2.clone());
        self.border_left.style = Some(val.3.clone());
        self.border_block_start.style = None;
        self.border_block_end.style = None;
        self.border_inline_start.style = None;
        self.border_inline_end.style = None;
        self.has_any = true;
      }
      BorderColor(val) => {
        self.border_top.color = Some(val.0.clone());
        self.border_right.color = Some(val.1.clone());
        self.border_bottom.color = Some(val.2.clone());
        self.border_left.color = Some(val.3.clone());
        self.border_block_start.color = None;
        self.border_block_end.color = None;
        self.border_inline_start.color = None;
        self.border_inline_end.color = None;
        self.has_any = true;
      }
      Border(val) => {
        // dest.clear();
        self.border_top.set_border(val);
        self.border_bottom.set_border(val);
        self.border_left.set_border(val);
        self.border_right.set_border(val);
        self.border_block_start.reset();
        self.border_block_end.reset();
        self.border_inline_start.reset();
        self.border_inline_end.reset();

        // Setting the `border` property resets `border-image`.
        self.border_image_handler.reset();
        self.has_any = true;
      }
      Unparsed(val) if is_border_property(&val.property_id) => {
        self.flush(dest, context);
        self.flush_unparsed(&val, dest, context);
      }
      _ => {
        return self.border_image_handler.handle_property(property, dest, context)
          || self.border_radius_handler.handle_property(property, dest, context)
      }
    }

    true
  }

  fn finalize(&mut self, dest: &mut DeclarationList<'i>, context: &mut PropertyHandlerContext<'i>) {
    self.flush(dest, context);
    self.border_image_handler.finalize(dest, context);
    self.border_radius_handler.finalize(dest, context);
  }
}

impl<'i> BorderHandler<'i> {
  fn flush(&mut self, dest: &mut DeclarationList, context: &mut PropertyHandlerContext<'i>) {
    if !self.has_any {
      return;
    }

    self.has_any = false;

    let logical_supported = context.is_supported(Feature::LogicalBorders);
    macro_rules! logical_prop {
      ($ltr: ident, $ltr_key: ident, $rtl: ident, $rtl_key: ident, $val: expr) => {{
<<<<<<< HEAD
        context.add_logical_rule(
          Property::$ltr($val.clone()),
          Property::$rtl($val.clone())
        );
=======
        context.used_logical = true;
        if let Some(Property::Logical(property)) = get_physical!(self.physical_to_logical, $ltr_key, dest) {
          property.ltr = Some(Box::new(Property::$ltr($val.clone())));
        } else {
          self.physical_to_logical.$ltr_key = Some(dest.len());
          dest.push(Property::Logical(LogicalProperty {
            property_id: PropertyId::$ltr,
            ltr: Some(Box::new(Property::$ltr($val.clone()))),
            rtl: None,
          }));
        }

        if let Some(Property::Logical(property)) = get_physical!(self.physical_to_logical, $rtl_key, dest) {
          property.rtl = Some(Box::new(Property::$rtl($val.clone())));
        } else {
          self.physical_to_logical.$rtl_key = Some(dest.len());
          dest.push(Property::Logical(LogicalProperty {
            property_id: PropertyId::$rtl,
            ltr: None,
            rtl: Some(Box::new(Property::$rtl($val.clone()))),
          }));
        }
>>>>>>> 7bc31713
      }};
    }

    macro_rules! fallbacks {
      ($prop: ident => $val: expr) => {{
        let mut val = $val;
        if let Some(targets) = self.targets {
          let fallbacks = val.get_fallbacks(targets);
          for fallback in fallbacks {
            dest.push(Property::$prop(fallback))
          }
        }
        dest.push(Property::$prop(val))
      }};
    }

    macro_rules! prop {
      (BorderInlineStart => $val: expr) => {
        if logical_supported {
          fallbacks!(BorderInlineStart => $val);
        } else {
          logical_prop!(BorderLeft, border_left, BorderRight, border_right, $val);
        }
      };
      (BorderInlineStartWidth => $val: expr) => {
        if logical_supported {
          dest.push(Property::BorderInlineStartWidth($val));
        } else {
          logical_prop!(BorderLeftWidth, border_left_width, BorderRightWidth, border_right_width, $val);
        }
      };
      (BorderInlineStartColor => $val: expr) => {
        if logical_supported {
          fallbacks!(BorderInlineStartColor => $val);
        } else {
          logical_prop!(BorderLeftColor, border_left_color, BorderRightColor, border_right_color, $val);
        }
      };
      (BorderInlineStartStyle => $val: expr) => {
        if logical_supported {
          dest.push(Property::BorderInlineStartStyle($val));
        } else {
          logical_prop!(BorderLeftStyle, border_left_style, BorderRightStyle, border_right_style, $val);
        }
      };
      (BorderInlineEnd => $val: expr) => {
        if logical_supported {
          fallbacks!(BorderInlineEnd => $val);
        } else {
          logical_prop!(BorderRight, border_right, BorderLeft, border_left, $val);
        }
      };
      (BorderInlineEndWidth => $val: expr) => {
        if logical_supported {
          dest.push(Property::BorderInlineEndWidth($val));
        } else {
          logical_prop!(BorderRightWidth, border_right_width, BorderLeftWidth, border_left_width, $val);
        }
      };
      (BorderInlineEndColor => $val: expr) => {
        if logical_supported {
          fallbacks!(BorderInlineEndColor => $val);
        } else {
          logical_prop!(BorderRightColor, border_right_color, BorderLeftColor, border_left_color, $val);
        }
      };
      (BorderInlineEndStyle => $val: expr) => {
        if logical_supported {
          dest.push(Property::BorderInlineEndStyle($val));
        } else {
          logical_prop!(BorderRightStyle, border_right_style, BorderLeftStyle, border_left_style, $val);
        }
      };
      (BorderBlockStart => $val: expr) => {
        if logical_supported {
          fallbacks!(BorderBlockStart => $val);
        } else {
          fallbacks!(BorderTop => $val);
        }
      };
      (BorderBlockStartWidth => $val: expr) => {
        if logical_supported {
          dest.push(Property::BorderBlockStartWidth($val));
        } else {
          dest.push(Property::BorderTopWidth($val));
        }
      };
      (BorderBlockStartColor => $val: expr) => {
        if logical_supported {
          fallbacks!(BorderBlockStartColor => $val);
        } else {
          fallbacks!(BorderTopColor => $val);
        }
      };
      (BorderBlockStartStyle => $val: expr) => {
        if logical_supported {
          dest.push(Property::BorderBlockStartStyle($val));
        } else {
          dest.push(Property::BorderTopStyle($val));
        }
      };
      (BorderBlockEnd => $val: expr) => {
        if logical_supported {
          fallbacks!(BorderBlockEnd => $val);
        } else {
          fallbacks!(BorderBottom => $val);
        }
      };
      (BorderBlockEndWidth => $val: expr) => {
        if logical_supported {
          dest.push(Property::BorderBlockEndWidth($val));
        } else {
          dest.push(Property::BorderBottomWidth($val));
        }
      };
      (BorderBlockEndColor => $val: expr) => {
        if logical_supported {
          fallbacks!(BorderBlockEndColor => $val);
        } else {
          fallbacks!(BorderBottomColor => $val);
        }
      };
      (BorderBlockEndStyle => $val: expr) => {
        if logical_supported {
          dest.push(Property::BorderBlockEndStyle($val));
        } else {
          dest.push(Property::BorderBottomStyle($val));
        }
      };
      (BorderLeftColor => $val: expr) => {
        fallbacks!(BorderLeftColor => $val);
      };
      (BorderRightColor => $val: expr) => {
        fallbacks!(BorderRightColor => $val);
      };
      (BorderTopColor => $val: expr) => {
        fallbacks!(BorderTopColor => $val);
      };
      (BorderBottomColor => $val: expr) => {
        fallbacks!(BorderBottomColor => $val);
      };
      (BorderColor => $val: expr) => {
        fallbacks!(BorderColor => $val);
      };
      (BorderBlockColor => $val: expr) => {
        fallbacks!(BorderBlockColor => $val);
      };
      (BorderInlineColor => $val: expr) => {
        fallbacks!(BorderInlineColor => $val);
      };
      (BorderLeft => $val: expr) => {
        fallbacks!(BorderLeft => $val);
      };
      (BorderRight => $val: expr) => {
        fallbacks!(BorderRight => $val);
      };
      (BorderTop => $val: expr) => {
        fallbacks!(BorderTop => $val);
      };
      (BorderBottom => $val: expr) => {
        fallbacks!(BorderBottom => $val);
      };
      (BorderBlockStart => $val: expr) => {
        fallbacks!(BorderBlockStart => $val);
      };
      (BorderBlockEnd => $val: expr) => {
        fallbacks!(BorderBlockEnd => $val);
      };
      (BorderInlineStart => $val: expr) => {
        fallbacks!(BorderInlineStart => $val);
      };
      (BorderInlineEnd => $val: expr) => {
        fallbacks!(BorderInlineEnd => $val);
      };
      (BorderInline => $val: expr) => {
        fallbacks!(BorderInline => $val);
      };
      (BorderBlock => $val: expr) => {
        fallbacks!(BorderBlock => $val);
      };
      (Border => $val: expr) => {
        fallbacks!(Border => $val);
      };
      ($prop: ident => $val: expr) => {
        dest.push(Property::$prop($val))
      };
    }

    macro_rules! flush_category {
      (
        $block_start_prop: ident,
        $block_start_width: ident,
        $block_start_style: ident,
        $block_start_color: ident,
        $block_start: expr,
        $block_end_prop: ident,
        $block_end_width: ident,
        $block_end_style: ident,
        $block_end_color: ident,
        $block_end: expr,
        $inline_start_prop: ident,
        $inline_start_width: ident,
        $inline_start_style: ident,
        $inline_start_color: ident,
        $inline_start: expr,
        $inline_end_prop: ident,
        $inline_end_width: ident,
        $inline_end_style: ident,
        $inline_end_color: ident,
        $inline_end: expr,
        $is_logical: expr
      ) => {
        macro_rules! shorthand {
          ($prop: ident, $key: ident) => {{
            let has_prop = $block_start.$key.is_some() && $block_end.$key.is_some() && $inline_start.$key.is_some() && $inline_end.$key.is_some();
            if has_prop {
              if !$is_logical || ($block_start.$key == $block_end.$key && $block_end.$key == $inline_start.$key && $inline_start.$key == $inline_end.$key) {
                let rect = Rect::new(
                  std::mem::take(&mut $block_start.$key).unwrap(),
                  std::mem::take(&mut $inline_end.$key).unwrap(),
                  std::mem::take(&mut $block_end.$key).unwrap(),
                  std::mem::take(&mut $inline_start.$key).unwrap()
                );
                prop!($prop => rect);
              }
            }
          }};
        }

        macro_rules! logical_shorthand {
          ($prop: ident, $key: ident, $start: expr, $end: expr) => {{
            let has_prop = $start.$key.is_some() && $start.$key == $end.$key;
            if has_prop {
              prop!($prop => std::mem::take(&mut $start.$key).unwrap());
              $end.$key = None;
            }
            has_prop
          }};
        }

        if $block_start.is_valid() && $block_end.is_valid() && $inline_start.is_valid() && $inline_end.is_valid() {
          let top_eq_bottom = $block_start == $block_end;
          let left_eq_right = $inline_start == $inline_end;
          let top_eq_left = $block_start == $inline_start;
          let top_eq_right = $block_start == $inline_end;
          let bottom_eq_left = $block_end == $inline_start;
          let bottom_eq_right = $block_end == $inline_end;

          macro_rules! is_eq {
            ($key: ident) => {
              $block_start.$key == $block_end.$key &&
              $inline_start.$key == $inline_end.$key &&
              $inline_start.$key == $block_start.$key
            };
          }

          macro_rules! prop_diff {
            ($border: expr, $fallback: expr, $border_fallback: literal) => {
              if !$is_logical && is_eq!(color) && is_eq!(style) {
                prop!(Border => $border.to_border());
                shorthand!(BorderWidth, width);
              } else if !$is_logical && is_eq!(width) && is_eq!(style) {
                prop!(Border => $border.to_border());
                shorthand!(BorderColor, color);
              } else if !$is_logical && is_eq!(width) && is_eq!(color) {
                prop!(Border => $border.to_border());
                shorthand!(BorderStyle, style);
              } else {
                if $border_fallback {
                  prop!(Border => $border.to_border());
                }
                $fallback
              }
            };
          }

          macro_rules! side_diff {
            ($border: expr, $other: expr, $prop: ident, $width: ident, $style: ident, $color: ident) => {
              let eq_width = $border.width == $other.width;
              let eq_style = $border.style == $other.style;
              let eq_color = $border.color == $other.color;

              // If only one of the sub-properties is different, only emit that.
              // Otherwise, emit the full border value.
              if eq_width && eq_style {
                prop!($color => $other.color.clone().unwrap());
              } else if eq_width && eq_color {
                prop!($style => $other.style.clone().unwrap());
              } else if eq_style && eq_color {
                prop!($width => $other.width.clone().unwrap());
              } else {
                prop!($prop => $other.to_border());
              }
            };
          }

          if top_eq_bottom && top_eq_left && top_eq_right {
            prop!(Border => $block_start.to_border());
          } else if top_eq_bottom && top_eq_left {
            prop!(Border => $block_start.to_border());
            side_diff!($block_start, $inline_end, $inline_end_prop, $inline_end_width, $inline_end_style, $inline_end_color);
          } else if top_eq_bottom && top_eq_right {
            prop!(Border => $block_start.to_border());
            side_diff!($block_start, $inline_start, $inline_start_prop, $inline_start_width, $inline_start_style, $inline_start_color);
          } else if left_eq_right && bottom_eq_left {
            prop!(Border => $inline_start.to_border());
            side_diff!($inline_start, $block_start, $block_start_prop, $block_start_width, $block_start_style, $block_start_color);
          } else if left_eq_right && top_eq_left {
            prop!(Border => $inline_start.to_border());
            side_diff!($inline_start, $block_end, $block_end_prop, $block_end_width, $block_end_style, $block_end_color);
          } else if top_eq_bottom {
            prop_diff!($block_start, {
              // Try to use border-inline shorthands for the opposide direction if possible.
              let mut handled = false;
              if $is_logical {
                let mut diff = 0;
                if $inline_start.width != $block_start.width || $inline_end.width != $block_start.width {
                  diff += 1;
                }
                if $inline_start.style != $block_start.style || $inline_end.style != $block_start.style {
                  diff += 1;
                }
                if $inline_start.color != $block_start.color || $inline_end.color != $block_start.color {
                  diff += 1;
                }

                if diff == 1 {
                  if $inline_start.width != $block_start.width && $inline_start.width == $inline_end.width {
                    prop!(BorderInlineWidth => $inline_start.width.clone().unwrap());
                    handled = true;
                  } else if $inline_start.style != $block_start.style && $inline_start.style == $inline_end.style {
                    prop!(BorderInlineStyle => $inline_start.style.clone().unwrap());
                    handled = true;
                  } else if $inline_start.color != $block_start.color && $inline_start.color == $inline_end.color {
                    prop!(BorderInlineColor => $inline_start.color.clone().unwrap());
                    handled = true;
                  }
                } else if diff > 1 && $inline_start.width == $inline_end.width && $inline_start.style == $inline_end.style && $inline_start.color == $inline_end.color {
                  prop!(BorderInline => $inline_start.to_border());
                  handled = true;
                }
              }

              if !handled {
                side_diff!($block_start, $inline_start, $inline_start_prop, $inline_start_width, $inline_start_style, $inline_start_color);
                side_diff!($block_start, $inline_end, $inline_end_prop, $inline_end_width, $inline_end_style, $inline_end_color);
              }
            }, true);
          } else if left_eq_right {
            prop_diff!($inline_start, {
              // We know already that top != bottom, so no need to try to use border-block.
              side_diff!($inline_start, $block_start, $block_start_prop, $block_start_width, $block_start_style, $block_start_color);
              side_diff!($inline_start, $block_end, $block_end_prop, $block_end_width, $block_end_style, $block_end_color);
            }, true);
          } else if bottom_eq_right {
            prop_diff!($block_end, {
              side_diff!($block_end, $block_start, $block_start_prop, $block_start_width, $block_start_style, $block_start_color);
              side_diff!($block_end, $inline_start, $inline_start_prop, $inline_start_width, $inline_start_style, $inline_start_color);
            }, true);
          } else {
            prop_diff!($block_start, {
              prop!($block_start_prop => $block_start.to_border());
              prop!($block_end_prop => $block_end.to_border());
              prop!($inline_start_prop => $inline_start.to_border());
              prop!($inline_end_prop => $inline_end.to_border());
            }, false);
          }
        } else {
          shorthand!(BorderStyle, style);
          shorthand!(BorderWidth, width);
          shorthand!(BorderColor, color);

          macro_rules! side {
            ($val: expr, $shorthand: ident, $width: ident, $style: ident, $color: ident) => {
              if $val.is_valid() {
                prop!($shorthand => $val.to_border());
              } else {
                if let Some(style) = &$val.style {
                  prop!($style => style.clone());
                }

                if let Some(width) = &$val.width {
                  prop!($width => width.clone());
                }

                if let Some(color) = &$val.color {
                  prop!($color => color.clone());
                }
              }
            };
          }

          if $is_logical && $block_start == $block_end && $block_start.is_valid() {
            if logical_supported {
              prop!(BorderBlock => $block_start.to_border());
            } else {
              prop!(BorderTop => $block_start.to_border());
              prop!(BorderBottom => $block_start.to_border());
            }
          } else {
            if $is_logical && logical_supported && !$block_start.is_valid() && !$block_end.is_valid() {
              logical_shorthand!(BorderBlockStyle, style, $block_start, $block_end);
              logical_shorthand!(BorderBlockWidth, width, $block_start, $block_end);
              logical_shorthand!(BorderBlockColor, color, $block_start, $block_end);
            }

            side!($block_start, $block_start_prop, $block_start_width, $block_start_style, $block_start_color);
            side!($block_end, $block_end_prop, $block_end_width, $block_end_style, $block_end_color);
          }

          if $is_logical && $inline_start == $inline_end && $inline_start.is_valid() {
            if logical_supported {
              prop!(BorderInline => $inline_start.to_border());
            } else {
              prop!(BorderLeft => $inline_start.to_border());
              prop!(BorderRight => $inline_start.to_border());
            }
          } else {
            if $is_logical && logical_supported && !$inline_start.is_valid() && !$inline_end.is_valid() {
              logical_shorthand!(BorderInlineStyle, style, $inline_start, $inline_end);
              logical_shorthand!(BorderInlineWidth, width, $inline_start, $inline_end);
              logical_shorthand!(BorderInlineColor, color, $inline_start, $inline_end);
            }

            side!($inline_start, $inline_start_prop, $inline_start_width, $inline_start_style, $inline_start_color);
            side!($inline_end, $inline_end_prop, $inline_end_width, $inline_end_style, $inline_end_color);
          }
        }
      };
    }

    flush_category!(
      BorderTop,
      BorderTopWidth,
      BorderTopStyle,
      BorderTopColor,
      self.border_top,
      BorderBottom,
      BorderBottomWidth,
      BorderBottomStyle,
      BorderBottomColor,
      self.border_bottom,
      BorderLeft,
      BorderLeftWidth,
      BorderLeftStyle,
      BorderLeftColor,
      self.border_left,
      BorderRight,
      BorderRightWidth,
      BorderRightStyle,
      BorderRightColor,
      self.border_right,
      false
    );

    flush_category!(
      BorderBlockStart,
      BorderBlockStartWidth,
      BorderBlockStartStyle,
      BorderBlockStartColor,
      self.border_block_start,
      BorderBlockEnd,
      BorderBlockEndWidth,
      BorderBlockEndStyle,
      BorderBlockEndColor,
      self.border_block_end,
      BorderInlineStart,
      BorderInlineStartWidth,
      BorderInlineStartStyle,
      BorderInlineStartColor,
      self.border_inline_start,
      BorderInlineEnd,
      BorderInlineEndWidth,
      BorderInlineEndStyle,
      BorderInlineEndColor,
      self.border_inline_end,
      true
    );

    self.border_top.reset();
    self.border_bottom.reset();
    self.border_left.reset();
    self.border_right.reset();
    self.border_block_start.reset();
    self.border_block_end.reset();
    self.border_inline_start.reset();
    self.border_inline_end.reset();
  }

  fn flush_unparsed(
    &mut self,
    unparsed: &UnparsedProperty<'i>,
    dest: &mut DeclarationList<'i>,
    context: &mut PropertyHandlerContext<'i>,
  ) {
    let logical_supported = context.is_supported(Feature::LogicalBorders);
    if logical_supported {
      let mut unparsed = unparsed.clone();
      context.add_unparsed_fallbacks(&mut unparsed);
      dest.push(Property::Unparsed(unparsed));
      return;
    }

    macro_rules! prop {
      ($id: ident) => {{
        let mut unparsed = unparsed.with_property_id(PropertyId::$id);
        context.add_unparsed_fallbacks(&mut unparsed);
        dest.push(Property::Unparsed(unparsed));
      }};
    }

    macro_rules! logical_prop {
      ($ltr: ident, $ltr_key: ident, $rtl: ident, $rtl_key: ident) => {{
<<<<<<< HEAD
        context.add_logical_rule(
          Property::Unparsed(unparsed.with_property_id(PropertyId::$ltr)),
          Property::Unparsed(unparsed.with_property_id(PropertyId::$rtl))
        );
=======
        let ltr = Some(Box::new(Property::Unparsed(
          unparsed.with_property_id(PropertyId::$ltr),
        )));
        let rtl = Some(Box::new(Property::Unparsed(
          unparsed.with_property_id(PropertyId::$rtl),
        )));
        context.used_logical = true;
        if let Some(Property::Logical(property)) = get_physical!(self.physical_to_logical, $ltr_key, dest) {
          property.ltr = ltr;
        } else {
          self.physical_to_logical.$ltr_key = Some(dest.len());
          dest.push(Property::Logical(LogicalProperty {
            property_id: PropertyId::$ltr,
            ltr,
            rtl: None,
          }));
        }

        if let Some(Property::Logical(property)) = get_physical!(self.physical_to_logical, $rtl_key, dest) {
          property.rtl = rtl;
        } else {
          self.physical_to_logical.$rtl_key = Some(dest.len());
          dest.push(Property::Logical(LogicalProperty {
            property_id: PropertyId::$rtl,
            ltr: None,
            rtl,
          }));
        }
>>>>>>> 7bc31713
      }};
    }

    use PropertyId::*;
    match &unparsed.property_id {
      BorderInlineStart => logical_prop!(BorderLeft, border_left, BorderRight, border_right),
      BorderInlineStartWidth => {
        logical_prop!(BorderLeftWidth, border_left_width, BorderRightWidth, border_right_width)
      }
      BorderInlineStartColor => {
        logical_prop!(BorderLeftColor, border_left_color, BorderRightColor, border_right_color)
      }
      BorderInlineStartStyle => {
        logical_prop!(BorderLeftStyle, border_left_style, BorderRightStyle, border_right_style)
      }
      BorderInlineEnd => logical_prop!(BorderRight, border_right, BorderLeft, border_left),
      BorderInlineEndWidth => {
        logical_prop!(BorderRightWidth, border_right_width, BorderLeftWidth, border_left_width)
      }
      BorderInlineEndColor => {
        logical_prop!(BorderRightColor, border_right_color, BorderLeftColor, border_left_color)
      }
      BorderInlineEndStyle => {
        logical_prop!(BorderRightStyle, border_right_style, BorderLeftStyle, border_left_style)
      }
      BorderBlockStart => prop!(BorderTop),
      BorderBlockStartWidth => prop!(BorderTopWidth),
      BorderBlockStartColor => prop!(BorderTopColor),
      BorderBlockStartStyle => prop!(BorderTopStyle),
      BorderBlockEnd => prop!(BorderBottom),
      BorderBlockEndWidth => prop!(BorderBottomWidth),
      BorderBlockEndColor => prop!(BorderBottomColor),
      BorderBlockEndStyle => prop!(BorderBottomStyle),
      _ => {
        let mut unparsed = unparsed.clone();
        context.add_unparsed_fallbacks(&mut unparsed);
        dest.push(Property::Unparsed(unparsed));
      }
    }
  }
<<<<<<< HEAD
=======

  fn flush_logical_fallbacks(&mut self, dest: &mut DeclarationList<'i>, context: &mut PropertyHandlerContext<'i>) {
    // Generate color fallbacks for logical properties.
    if let Some(targets) = self.targets {
      macro_rules! logical_fallback {
        ($prop: ident, $key: ident) => {
          if let Some(Property::Logical(property)) = get_physical!(self.physical_to_logical, $key, dest) {
            let mut fallbacks = ColorFallbackKind::empty();
            macro_rules! add_fallbacks {
              ($val: ident) => {
                match &**$val {
                  Property::$prop(val) => {
                    fallbacks |= val.get_necessary_fallbacks(targets);
                  }
                  Property::Unparsed(unparsed) => {
                    fallbacks |= unparsed.value.get_necessary_fallbacks(targets);
                  }
                  _ => unreachable!(),
                }
              };
            }

            if let Some(ltr) = &property.ltr {
              add_fallbacks!(ltr);
            }

            if let Some(rtl) = &property.rtl {
              add_fallbacks!(rtl);
            }

            let lowest_fallback = fallbacks.lowest();
            fallbacks.remove(lowest_fallback);

            macro_rules! fallback {
              ($val: ident, $kind: expr) => {
                property.$val.as_ref().map(|val| match &**val {
                  Property::$prop(val) => Box::new(Property::$prop(val.get_fallback($kind))),
                  Property::Unparsed(unparsed) => Box::new(Property::Unparsed(UnparsedProperty {
                    property_id: unparsed.property_id.clone(),
                    value: unparsed.value.get_fallback($kind),
                  })),
                  _ => unreachable!(),
                })
              };
            }

            if fallbacks.contains(ColorFallbackKind::P3) {
              context.add_conditional_property(
                ColorFallbackKind::P3.supports_condition(),
                Property::Logical(LogicalProperty {
                  property_id: PropertyId::$prop,
                  ltr: fallback!(ltr, ColorFallbackKind::P3),
                  rtl: fallback!(rtl, ColorFallbackKind::P3),
                }),
              );
            }

            if fallbacks.contains(ColorFallbackKind::LAB)
              || (!lowest_fallback.is_empty() && lowest_fallback != ColorFallbackKind::LAB)
            {
              context.add_conditional_property(
                ColorFallbackKind::LAB.supports_condition(),
                Property::Logical(LogicalProperty {
                  property_id: PropertyId::$prop,
                  ltr: fallback!(ltr, ColorFallbackKind::LAB),
                  rtl: fallback!(rtl, ColorFallbackKind::LAB),
                }),
              );
            }

            if !lowest_fallback.is_empty() {
              property.ltr = fallback!(ltr, lowest_fallback);
              property.rtl = fallback!(rtl, lowest_fallback);
            }
          }
        };
      }

      logical_fallback!(BorderLeft, border_left);
      logical_fallback!(BorderRight, border_right);
      logical_fallback!(BorderLeftColor, border_left_color);
      logical_fallback!(BorderRightColor, border_right_color);
    }

    self.physical_to_logical = PhysicalToLogical::default();
  }
>>>>>>> 7bc31713
}

fn is_border_property(property_id: &PropertyId) -> bool {
  match property_id {
    PropertyId::BorderTopColor
    | PropertyId::BorderBottomColor
    | PropertyId::BorderLeftColor
    | PropertyId::BorderRightColor
    | PropertyId::BorderBlockStartColor
    | PropertyId::BorderBlockEndColor
    | PropertyId::BorderBlockColor
    | PropertyId::BorderInlineStartColor
    | PropertyId::BorderInlineEndColor
    | PropertyId::BorderInlineColor
    | PropertyId::BorderTopWidth
    | PropertyId::BorderBottomWidth
    | PropertyId::BorderLeftWidth
    | PropertyId::BorderRightWidth
    | PropertyId::BorderBlockStartWidth
    | PropertyId::BorderBlockEndWidth
    | PropertyId::BorderBlockWidth
    | PropertyId::BorderInlineStartWidth
    | PropertyId::BorderInlineEndWidth
    | PropertyId::BorderInlineWidth
    | PropertyId::BorderTopStyle
    | PropertyId::BorderBottomStyle
    | PropertyId::BorderLeftStyle
    | PropertyId::BorderRightStyle
    | PropertyId::BorderBlockStartStyle
    | PropertyId::BorderBlockEndStyle
    | PropertyId::BorderBlockStyle
    | PropertyId::BorderInlineStartStyle
    | PropertyId::BorderInlineEndStyle
    | PropertyId::BorderInlineStyle
    | PropertyId::BorderTop
    | PropertyId::BorderBottom
    | PropertyId::BorderLeft
    | PropertyId::BorderRight
    | PropertyId::BorderBlockStart
    | PropertyId::BorderBlockEnd
    | PropertyId::BorderInlineStart
    | PropertyId::BorderInlineEnd
    | PropertyId::BorderBlock
    | PropertyId::BorderInline
    | PropertyId::BorderWidth
    | PropertyId::BorderStyle
    | PropertyId::BorderColor
    | PropertyId::Border => true,
    _ => false,
  }
}<|MERGE_RESOLUTION|>--- conflicted
+++ resolved
@@ -3,14 +3,8 @@
 use crate::compat::Feature;
 use crate::context::PropertyHandlerContext;
 use crate::declaration::DeclarationList;
-<<<<<<< HEAD
+use crate::error::{ParserError, PrinterError};
 use crate::logical::PropertyCategory;
-use crate::context::PropertyHandlerContext;
-use crate::values::rect::Rect;
-=======
-use crate::error::{ParserError, PrinterError};
-use crate::logical::{LogicalProperty, PropertyCategory};
->>>>>>> 7bc31713
 use crate::macros::*;
 use crate::printer::Printer;
 use crate::properties::custom::UnparsedProperty;
@@ -196,23 +190,6 @@
   }
 }
 
-<<<<<<< HEAD
-=======
-impl<S: Clone> GenericBorder<S> {
-  fn get_necessary_fallbacks(&self, targets: Browsers) -> ColorFallbackKind {
-    self.color.get_necessary_fallbacks(targets)
-  }
-
-  fn get_fallback(&self, kind: ColorFallbackKind) -> Self {
-    GenericBorder {
-      color: self.color.get_fallback(kind),
-      width: self.width.clone(),
-      style: self.style.clone(),
-    }
-  }
-}
-
->>>>>>> 7bc31713
 impl FallbackValues for Rect<CssColor> {
   fn get_fallbacks(&mut self, targets: Browsers) -> Vec<Self> {
     let mut fallbacks = ColorFallbackKind::empty();
@@ -300,12 +277,7 @@
   category: PropertyCategory,
   border_image_handler: BorderImageHandler<'i>,
   border_radius_handler: BorderRadiusHandler<'i>,
-<<<<<<< HEAD
-  has_any: bool
-=======
   has_any: bool,
-  physical_to_logical: PhysicalToLogical,
->>>>>>> 7bc31713
 }
 
 impl<'i> BorderHandler<'i> {
@@ -324,10 +296,6 @@
       border_image_handler: BorderImageHandler::new(targets),
       border_radius_handler: BorderRadiusHandler::new(targets),
       has_any: false,
-<<<<<<< HEAD
-=======
-      physical_to_logical: PhysicalToLogical::default(),
->>>>>>> 7bc31713
     }
   }
 }
@@ -507,35 +475,7 @@
     let logical_supported = context.is_supported(Feature::LogicalBorders);
     macro_rules! logical_prop {
       ($ltr: ident, $ltr_key: ident, $rtl: ident, $rtl_key: ident, $val: expr) => {{
-<<<<<<< HEAD
-        context.add_logical_rule(
-          Property::$ltr($val.clone()),
-          Property::$rtl($val.clone())
-        );
-=======
-        context.used_logical = true;
-        if let Some(Property::Logical(property)) = get_physical!(self.physical_to_logical, $ltr_key, dest) {
-          property.ltr = Some(Box::new(Property::$ltr($val.clone())));
-        } else {
-          self.physical_to_logical.$ltr_key = Some(dest.len());
-          dest.push(Property::Logical(LogicalProperty {
-            property_id: PropertyId::$ltr,
-            ltr: Some(Box::new(Property::$ltr($val.clone()))),
-            rtl: None,
-          }));
-        }
-
-        if let Some(Property::Logical(property)) = get_physical!(self.physical_to_logical, $rtl_key, dest) {
-          property.rtl = Some(Box::new(Property::$rtl($val.clone())));
-        } else {
-          self.physical_to_logical.$rtl_key = Some(dest.len());
-          dest.push(Property::Logical(LogicalProperty {
-            property_id: PropertyId::$rtl,
-            ltr: None,
-            rtl: Some(Box::new(Property::$rtl($val.clone()))),
-          }));
-        }
->>>>>>> 7bc31713
+        context.add_logical_rule(Property::$ltr($val.clone()), Property::$rtl($val.clone()));
       }};
     }
 
@@ -1049,41 +989,10 @@
 
     macro_rules! logical_prop {
       ($ltr: ident, $ltr_key: ident, $rtl: ident, $rtl_key: ident) => {{
-<<<<<<< HEAD
         context.add_logical_rule(
           Property::Unparsed(unparsed.with_property_id(PropertyId::$ltr)),
-          Property::Unparsed(unparsed.with_property_id(PropertyId::$rtl))
+          Property::Unparsed(unparsed.with_property_id(PropertyId::$rtl)),
         );
-=======
-        let ltr = Some(Box::new(Property::Unparsed(
-          unparsed.with_property_id(PropertyId::$ltr),
-        )));
-        let rtl = Some(Box::new(Property::Unparsed(
-          unparsed.with_property_id(PropertyId::$rtl),
-        )));
-        context.used_logical = true;
-        if let Some(Property::Logical(property)) = get_physical!(self.physical_to_logical, $ltr_key, dest) {
-          property.ltr = ltr;
-        } else {
-          self.physical_to_logical.$ltr_key = Some(dest.len());
-          dest.push(Property::Logical(LogicalProperty {
-            property_id: PropertyId::$ltr,
-            ltr,
-            rtl: None,
-          }));
-        }
-
-        if let Some(Property::Logical(property)) = get_physical!(self.physical_to_logical, $rtl_key, dest) {
-          property.rtl = rtl;
-        } else {
-          self.physical_to_logical.$rtl_key = Some(dest.len());
-          dest.push(Property::Logical(LogicalProperty {
-            property_id: PropertyId::$rtl,
-            ltr: None,
-            rtl,
-          }));
-        }
->>>>>>> 7bc31713
       }};
     }
 
@@ -1124,95 +1033,6 @@
       }
     }
   }
-<<<<<<< HEAD
-=======
-
-  fn flush_logical_fallbacks(&mut self, dest: &mut DeclarationList<'i>, context: &mut PropertyHandlerContext<'i>) {
-    // Generate color fallbacks for logical properties.
-    if let Some(targets) = self.targets {
-      macro_rules! logical_fallback {
-        ($prop: ident, $key: ident) => {
-          if let Some(Property::Logical(property)) = get_physical!(self.physical_to_logical, $key, dest) {
-            let mut fallbacks = ColorFallbackKind::empty();
-            macro_rules! add_fallbacks {
-              ($val: ident) => {
-                match &**$val {
-                  Property::$prop(val) => {
-                    fallbacks |= val.get_necessary_fallbacks(targets);
-                  }
-                  Property::Unparsed(unparsed) => {
-                    fallbacks |= unparsed.value.get_necessary_fallbacks(targets);
-                  }
-                  _ => unreachable!(),
-                }
-              };
-            }
-
-            if let Some(ltr) = &property.ltr {
-              add_fallbacks!(ltr);
-            }
-
-            if let Some(rtl) = &property.rtl {
-              add_fallbacks!(rtl);
-            }
-
-            let lowest_fallback = fallbacks.lowest();
-            fallbacks.remove(lowest_fallback);
-
-            macro_rules! fallback {
-              ($val: ident, $kind: expr) => {
-                property.$val.as_ref().map(|val| match &**val {
-                  Property::$prop(val) => Box::new(Property::$prop(val.get_fallback($kind))),
-                  Property::Unparsed(unparsed) => Box::new(Property::Unparsed(UnparsedProperty {
-                    property_id: unparsed.property_id.clone(),
-                    value: unparsed.value.get_fallback($kind),
-                  })),
-                  _ => unreachable!(),
-                })
-              };
-            }
-
-            if fallbacks.contains(ColorFallbackKind::P3) {
-              context.add_conditional_property(
-                ColorFallbackKind::P3.supports_condition(),
-                Property::Logical(LogicalProperty {
-                  property_id: PropertyId::$prop,
-                  ltr: fallback!(ltr, ColorFallbackKind::P3),
-                  rtl: fallback!(rtl, ColorFallbackKind::P3),
-                }),
-              );
-            }
-
-            if fallbacks.contains(ColorFallbackKind::LAB)
-              || (!lowest_fallback.is_empty() && lowest_fallback != ColorFallbackKind::LAB)
-            {
-              context.add_conditional_property(
-                ColorFallbackKind::LAB.supports_condition(),
-                Property::Logical(LogicalProperty {
-                  property_id: PropertyId::$prop,
-                  ltr: fallback!(ltr, ColorFallbackKind::LAB),
-                  rtl: fallback!(rtl, ColorFallbackKind::LAB),
-                }),
-              );
-            }
-
-            if !lowest_fallback.is_empty() {
-              property.ltr = fallback!(ltr, lowest_fallback);
-              property.rtl = fallback!(rtl, lowest_fallback);
-            }
-          }
-        };
-      }
-
-      logical_fallback!(BorderLeft, border_left);
-      logical_fallback!(BorderRight, border_right);
-      logical_fallback!(BorderLeftColor, border_left_color);
-      logical_fallback!(BorderRightColor, border_right_color);
-    }
-
-    self.physical_to_logical = PhysicalToLogical::default();
-  }
->>>>>>> 7bc31713
 }
 
 fn is_border_property(property_id: &PropertyId) -> bool {
