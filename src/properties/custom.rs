//! CSS custom properties and unparsed token values.

use crate::error::{ParserError, PrinterError, PrinterErrorKind};
use crate::macros::enum_property;
use crate::prefixes::Feature;
use crate::printer::Printer;
use crate::properties::PropertyId;
use crate::rules::supports::SupportsCondition;
use crate::stylesheet::ParserOptions;
use crate::targets::{should_compile, Features, Targets};
use crate::traits::{Parse, ParseWithOptions, ToCss};
use crate::values::angle::Angle;
use crate::values::color::{
  parse_hsl_hwb_components, parse_rgb_components, ColorFallbackKind, ComponentParser, CssColor, LightDarkColor,
  HSL, RGBA, SRGB,
};
use crate::values::ident::{CustomIdent, DashedIdent, DashedIdentReference, Ident};
use crate::values::length::{serialize_dimension, LengthValue};
use crate::values::number::CSSInteger;
use crate::values::percentage::Percentage;
use crate::values::resolution::Resolution;
use crate::values::string::CowArcStr;
use crate::values::time::Time;
use crate::values::url::Url;
#[cfg(feature = "visitor")]
use crate::visitor::Visit;
use cssparser::color::parse_hash_color;
use cssparser::*;

use super::AnimationName;
#[cfg(feature = "serde")]
use crate::serialization::ValueWrapper;

/// A CSS custom property, representing any unknown property.
#[derive(Debug, Clone, PartialEq)]
#[cfg_attr(feature = "visitor", derive(Visit))]
#[cfg_attr(feature = "into_owned", derive(static_self::IntoOwned))]
#[cfg_attr(feature = "serde", derive(serde::Serialize, serde::Deserialize))]
#[cfg_attr(feature = "jsonschema", derive(schemars::JsonSchema))]
pub struct CustomProperty<'i> {
  /// The name of the property.
  #[cfg_attr(feature = "serde", serde(borrow))]
  pub name: CustomPropertyName<'i>,
  /// The property value, stored as a raw token list.
  pub value: TokenList<'i>,
}

impl<'i> CustomProperty<'i> {
  /// Parses a custom property with the given name.
  pub fn parse<'t>(
    name: CustomPropertyName<'i>,
    input: &mut Parser<'i, 't>,
    options: &ParserOptions<'_, 'i>,
  ) -> Result<Self, ParseError<'i, ParserError<'i>>> {
    let value = input.parse_until_before(Delimiter::Bang | Delimiter::Semicolon, |input| {
      TokenList::parse(input, options, 0)
    })?;
    Ok(CustomProperty { name, value })
  }
}

/// A CSS custom property name.
#[derive(Debug, Clone, PartialEq, Eq, Hash)]
#[cfg_attr(feature = "visitor", derive(Visit))]
#[cfg_attr(feature = "into_owned", derive(static_self::IntoOwned))]
#[cfg_attr(feature = "serde", derive(serde::Serialize), serde(untagged))]
#[cfg_attr(feature = "jsonschema", derive(schemars::JsonSchema))]
pub enum CustomPropertyName<'i> {
  /// An author-defined CSS custom property.
  #[cfg_attr(feature = "serde", serde(borrow))]
  Custom(DashedIdent<'i>),
  /// An unknown CSS property.
  Unknown(Ident<'i>),
}

impl<'i> From<CowArcStr<'i>> for CustomPropertyName<'i> {
  fn from(name: CowArcStr<'i>) -> Self {
    if name.starts_with("--") {
      CustomPropertyName::Custom(DashedIdent(name))
    } else {
      CustomPropertyName::Unknown(Ident(name))
    }
  }
}

impl<'i> From<CowRcStr<'i>> for CustomPropertyName<'i> {
  fn from(name: CowRcStr<'i>) -> Self {
    CustomPropertyName::from(CowArcStr::from(name))
  }
}

impl<'i> AsRef<str> for CustomPropertyName<'i> {
  #[inline]
  fn as_ref(&self) -> &str {
    match self {
      CustomPropertyName::Custom(c) => c.as_ref(),
      CustomPropertyName::Unknown(u) => u.as_ref(),
    }
  }
}

impl<'i> ToCss for CustomPropertyName<'i> {
  fn to_css<W>(&self, dest: &mut Printer<W>) -> Result<(), PrinterError>
  where
    W: std::fmt::Write,
  {
    match self {
      CustomPropertyName::Custom(c) => c.to_css(dest),
      CustomPropertyName::Unknown(u) => u.to_css(dest),
    }
  }
}

#[cfg(feature = "serde")]
#[cfg_attr(docsrs, doc(cfg(feature = "serde")))]
impl<'i, 'de: 'i> serde::Deserialize<'de> for CustomPropertyName<'i> {
  fn deserialize<D>(deserializer: D) -> Result<Self, D::Error>
  where
    D: serde::Deserializer<'de>,
  {
    let name = CowArcStr::deserialize(deserializer)?;
    Ok(name.into())
  }
}

/// A known property with an unparsed value.
///
/// This type is used when the value of a known property could not
/// be parsed, e.g. in the case css `var()` references are encountered.
/// In this case, the raw tokens are stored instead.
#[derive(Debug, Clone, PartialEq)]
#[cfg_attr(feature = "visitor", derive(Visit))]
#[cfg_attr(feature = "into_owned", derive(static_self::IntoOwned))]
#[cfg_attr(
  feature = "serde",
  derive(serde::Serialize, serde::Deserialize),
  serde(rename_all = "camelCase")
)]
#[cfg_attr(feature = "jsonschema", derive(schemars::JsonSchema))]
pub struct UnparsedProperty<'i> {
  /// The id of the property.
  pub property_id: PropertyId<'i>,
  /// The property value, stored as a raw token list.
  #[cfg_attr(feature = "serde", serde(borrow))]
  pub value: TokenList<'i>,
}

impl<'i> UnparsedProperty<'i> {
  /// Parses a property with the given id as a token list.
  pub fn parse<'t>(
    property_id: PropertyId<'i>,
    input: &mut Parser<'i, 't>,
    options: &ParserOptions<'_, 'i>,
  ) -> Result<Self, ParseError<'i, ParserError<'i>>> {
    let value = input.parse_until_before(Delimiter::Bang | Delimiter::Semicolon, |input| {
      TokenList::parse(input, options, 0)
    })?;
    Ok(UnparsedProperty { property_id, value })
  }

  pub(crate) fn get_prefixed(&self, targets: Targets, feature: Feature) -> UnparsedProperty<'i> {
    let mut clone = self.clone();
    let prefix = self.property_id.prefix();
    clone.property_id = clone.property_id.with_prefix(targets.prefixes(prefix.or_none(), feature));
    clone
  }

  /// Returns a new UnparsedProperty with the same value and the given property id.
  pub fn with_property_id(&self, property_id: PropertyId<'i>) -> UnparsedProperty<'i> {
    UnparsedProperty {
      property_id,
      value: self.value.clone(),
    }
  }

  /// Substitutes variables and re-parses the property.
  #[cfg(feature = "substitute_variables")]
  #[cfg_attr(docsrs, doc(cfg(feature = "substitute_variables")))]
  pub fn substitute_variables<'x>(
    mut self,
    vars: &std::collections::HashMap<&str, TokenList<'i>>,
  ) -> Result<super::Property<'x>, ()> {
    use super::Property;
    use crate::stylesheet::PrinterOptions;
    use static_self::IntoOwned;

    // Substitute variables in the token list.
    self.value.substitute_variables(vars);

    // Now stringify and re-parse the property to its fully parsed form.
    // Ideally we'd be able to reuse the tokens rather than printing, but cssparser doesn't provide a way to do that.
    let mut css = String::new();
    let mut dest = Printer::new(&mut css, PrinterOptions::default());
    self.value.to_css(&mut dest, false).unwrap();
    let property =
      Property::parse_string(self.property_id.clone(), &css, ParserOptions::default()).map_err(|_| ())?;
    Ok(property.into_owned())
  }
}

/// A raw list of CSS tokens, with embedded parsed values.
#[derive(Debug, Clone, PartialEq, Eq, Hash)]
#[cfg_attr(feature = "visitor", derive(Visit), visit(visit_token_list, TOKENS))]
#[cfg_attr(feature = "into_owned", derive(static_self::IntoOwned))]
#[cfg_attr(feature = "serde", derive(serde::Serialize, serde::Deserialize), serde(transparent))]
#[cfg_attr(feature = "jsonschema", derive(schemars::JsonSchema))]
pub struct TokenList<'i>(#[cfg_attr(feature = "serde", serde(borrow))] pub Vec<TokenOrValue<'i>>);

/// A raw CSS token, or a parsed value.
#[derive(Debug, Clone, PartialEq)]
#[cfg_attr(feature = "visitor", derive(Visit), visit(visit_token, TOKENS), visit_types(TOKENS | COLORS | URLS | VARIABLES | ENVIRONMENT_VARIABLES | FUNCTIONS | LENGTHS | ANGLES | TIMES | RESOLUTIONS | DASHED_IDENTS))]
#[cfg_attr(feature = "into_owned", derive(static_self::IntoOwned))]
#[cfg_attr(
  feature = "serde",
  derive(serde::Serialize, serde::Deserialize),
  serde(tag = "type", content = "value", rename_all = "kebab-case")
)]
#[cfg_attr(feature = "jsonschema", derive(schemars::JsonSchema))]
pub enum TokenOrValue<'i> {
  /// A token.
  #[cfg_attr(feature = "serde", serde(borrow))]
  Token(Token<'i>),
  /// A parsed CSS color.
  Color(CssColor),
  /// A color with unresolved components.
  UnresolvedColor(UnresolvedColor<'i>),
  /// A parsed CSS url.
  Url(Url<'i>),
  /// A CSS variable reference.
  Var(Variable<'i>),
  /// A CSS environment variable reference.
  Env(EnvironmentVariable<'i>),
  /// A custom CSS function.
  Function(Function<'i>),
  /// A length.
  Length(LengthValue),
  /// An angle.
  Angle(Angle),
  /// A time.
  Time(Time),
  /// A resolution.
  Resolution(Resolution),
  /// A dashed ident.
  DashedIdent(DashedIdent<'i>),
  /// An animation name.
  AnimationName(AnimationName<'i>),
}

impl<'i> From<Token<'i>> for TokenOrValue<'i> {
  fn from(token: Token<'i>) -> TokenOrValue<'i> {
    TokenOrValue::Token(token)
  }
}

impl<'i> TokenOrValue<'i> {
  /// Returns whether the token is whitespace.
  pub fn is_whitespace(&self) -> bool {
    matches!(self, TokenOrValue::Token(Token::WhiteSpace(_)))
  }
}

impl<'a> Eq for TokenOrValue<'a> {}

impl<'a> std::hash::Hash for TokenOrValue<'a> {
  fn hash<H: std::hash::Hasher>(&self, state: &mut H) {
    let tag = std::mem::discriminant(self);
    tag.hash(state);
    match self {
      TokenOrValue::Token(t) => t.hash(state),
      _ => {
        // This function is primarily used to deduplicate selectors.
        // Values inside selectors should be exceedingly rare and implementing
        // Hash for them is somewhat complex due to floating point values.
        // For now, we just ignore them, which only means there are more
        // hash collisions. For such a rare case this is probably fine.
      }
    }
  }
}

impl<'i> ParseWithOptions<'i> for TokenList<'i> {
  fn parse_with_options<'t>(
    input: &mut Parser<'i, 't>,
    options: &ParserOptions<'_, 'i>,
  ) -> Result<Self, ParseError<'i, ParserError<'i>>> {
    TokenList::parse(input, options, 0)
  }
}

impl<'i> TokenList<'i> {
  pub(crate) fn parse<'t>(
    input: &mut Parser<'i, 't>,
    options: &ParserOptions<'_, 'i>,
    depth: usize,
  ) -> Result<Self, ParseError<'i, ParserError<'i>>> {
    let mut tokens = vec![];
    TokenList::parse_into(input, &mut tokens, options, depth)?;

    // Slice off leading and trailing whitespace if there are at least two tokens.
    // If there is only one token, we must preserve it. e.g. `--foo: ;` is valid.
    if tokens.len() >= 2 {
      let mut slice = &tokens[..];
      if matches!(tokens.first(), Some(token) if token.is_whitespace()) {
        slice = &slice[1..];
      }
      if matches!(tokens.last(), Some(token) if token.is_whitespace()) {
        slice = &slice[..slice.len() - 1];
      }
      return Ok(TokenList(slice.to_vec()));
    }

    return Ok(TokenList(tokens));
  }

  pub(crate) fn parse_raw<'t>(
    input: &mut Parser<'i, 't>,
    tokens: &mut Vec<TokenOrValue<'i>>,
    options: &ParserOptions<'_, 'i>,
    depth: usize,
  ) -> Result<(), ParseError<'i, ParserError<'i>>> {
    if depth > 500 {
      return Err(input.new_custom_error(ParserError::MaximumNestingDepth));
    }

    loop {
      let state = input.state();
      match input.next_including_whitespace_and_comments() {
        Ok(token @ &cssparser::Token::ParenthesisBlock)
        | Ok(token @ &cssparser::Token::SquareBracketBlock)
        | Ok(token @ &cssparser::Token::CurlyBracketBlock) => {
          tokens.push(Token::from(token).into());
          let closing_delimiter = match token {
            cssparser::Token::ParenthesisBlock => Token::CloseParenthesis,
            cssparser::Token::SquareBracketBlock => Token::CloseSquareBracket,
            cssparser::Token::CurlyBracketBlock => Token::CloseCurlyBracket,
            _ => unreachable!(),
          };

          input.parse_nested_block(|input| TokenList::parse_raw(input, tokens, options, depth + 1))?;
          tokens.push(closing_delimiter.into());
        }
        Ok(token @ &cssparser::Token::Function(_)) => {
          tokens.push(Token::from(token).into());
          input.parse_nested_block(|input| TokenList::parse_raw(input, tokens, options, depth + 1))?;
          tokens.push(Token::CloseParenthesis.into());
        }
        Ok(token) if token.is_parse_error() => {
          return Err(ParseError {
            kind: ParseErrorKind::Basic(BasicParseErrorKind::UnexpectedToken(token.clone())),
            location: state.source_location(),
          })
        }
        Ok(token) => {
          tokens.push(Token::from(token).into());
        }
        Err(_) => break,
      }
    }

    Ok(())
  }

  fn parse_into<'t>(
    input: &mut Parser<'i, 't>,
    tokens: &mut Vec<TokenOrValue<'i>>,
    options: &ParserOptions<'_, 'i>,
    depth: usize,
  ) -> Result<(), ParseError<'i, ParserError<'i>>> {
    if depth > 500 {
      return Err(input.new_custom_error(ParserError::MaximumNestingDepth));
    }

    let mut last_is_delim = false;
    let mut last_is_whitespace = false;
    loop {
      let state = input.state();
      match input.next_including_whitespace_and_comments() {
        Ok(&cssparser::Token::WhiteSpace(..)) | Ok(&cssparser::Token::Comment(..)) => {
          // Skip whitespace if the last token was a delimiter.
          // Otherwise, replace all whitespace and comments with a single space character.
          if !last_is_delim {
            tokens.push(Token::WhiteSpace(" ".into()).into());
            last_is_whitespace = true;
          }
        }
        Ok(&cssparser::Token::Function(ref f)) => {
          // Attempt to parse embedded color values into hex tokens.
          let f = f.into();
          if let Some(color) = try_parse_color_token(&f, &state, input) {
            tokens.push(TokenOrValue::Color(color));
            last_is_delim = false;
            last_is_whitespace = false;
          } else if let Ok(color) = input.try_parse(|input| UnresolvedColor::parse(&f, input, options)) {
            tokens.push(TokenOrValue::UnresolvedColor(color));
            last_is_delim = true;
            last_is_whitespace = false;
          } else if f == "url" {
            input.reset(&state);
            tokens.push(TokenOrValue::Url(Url::parse(input)?));
            last_is_delim = false;
            last_is_whitespace = false;
          } else if f == "var" {
            let var = input.parse_nested_block(|input| {
              let var = Variable::parse(input, options, depth + 1)?;
              Ok(TokenOrValue::Var(var))
            })?;
            tokens.push(var);
            last_is_delim = true;
            last_is_whitespace = false;
          } else if f == "env" {
            let env = input.parse_nested_block(|input| {
              let env = EnvironmentVariable::parse_nested(input, options, depth + 1)?;
              Ok(TokenOrValue::Env(env))
            })?;
            tokens.push(env);
            last_is_delim = true;
            last_is_whitespace = false;
          } else {
            let arguments = input.parse_nested_block(|input| TokenList::parse(input, options, depth + 1))?;
            tokens.push(TokenOrValue::Function(Function {
              name: Ident(f),
              arguments,
            }));
            last_is_delim = true; // Whitespace is not required after any of these chars.
            last_is_whitespace = false;
          }
        }
        Ok(&cssparser::Token::Hash(ref h)) | Ok(&cssparser::Token::IDHash(ref h)) => {
          if let Ok((r, g, b, a)) = parse_hash_color(h.as_bytes()) {
            tokens.push(TokenOrValue::Color(CssColor::RGBA(RGBA::new(r, g, b, a))));
          } else {
            tokens.push(Token::Hash(h.into()).into());
          }
          last_is_delim = false;
          last_is_whitespace = false;
        }
        Ok(&cssparser::Token::UnquotedUrl(_)) => {
          input.reset(&state);
          tokens.push(TokenOrValue::Url(Url::parse(input)?));
          last_is_delim = false;
          last_is_whitespace = false;
        }
        Ok(&cssparser::Token::Ident(ref name)) if name.starts_with("--") => {
          tokens.push(TokenOrValue::DashedIdent(name.into()));
          last_is_delim = false;
          last_is_whitespace = false;
        }
        Ok(token @ &cssparser::Token::ParenthesisBlock)
        | Ok(token @ &cssparser::Token::SquareBracketBlock)
        | Ok(token @ &cssparser::Token::CurlyBracketBlock) => {
          tokens.push(Token::from(token).into());
          let closing_delimiter = match token {
            cssparser::Token::ParenthesisBlock => Token::CloseParenthesis,
            cssparser::Token::SquareBracketBlock => Token::CloseSquareBracket,
            cssparser::Token::CurlyBracketBlock => Token::CloseCurlyBracket,
            _ => unreachable!(),
          };

          input.parse_nested_block(|input| TokenList::parse_into(input, tokens, options, depth + 1))?;

          tokens.push(closing_delimiter.into());
          last_is_delim = true; // Whitespace is not required after any of these chars.
          last_is_whitespace = false;
        }
        Ok(token @ cssparser::Token::Dimension { .. }) => {
          let value = if let Ok(length) = LengthValue::try_from(token) {
            TokenOrValue::Length(length)
          } else if let Ok(angle) = Angle::try_from(token) {
            TokenOrValue::Angle(angle)
          } else if let Ok(time) = Time::try_from(token) {
            TokenOrValue::Time(time)
          } else if let Ok(resolution) = Resolution::try_from(token) {
            TokenOrValue::Resolution(resolution)
          } else {
            TokenOrValue::Token(token.into())
          };
          tokens.push(value);
          last_is_delim = false;
          last_is_whitespace = false;
        }
        Ok(token) if token.is_parse_error() => {
          return Err(ParseError {
            kind: ParseErrorKind::Basic(BasicParseErrorKind::UnexpectedToken(token.clone())),
            location: state.source_location(),
          })
        }
        Ok(token) => {
          last_is_delim = matches!(token, cssparser::Token::Delim(_) | cssparser::Token::Comma);

          // If this is a delimiter, and the last token was whitespace,
          // replace the whitespace with the delimiter since both are not required.
          if last_is_delim && last_is_whitespace {
            let last = tokens.last_mut().unwrap();
            *last = Token::from(token).into();
          } else {
            tokens.push(Token::from(token).into());
          }

          last_is_whitespace = false;
        }
        Err(_) => break,
      }
    }

    Ok(())
  }
}

#[inline]
fn try_parse_color_token<'i, 't>(
  f: &CowArcStr<'i>,
  state: &ParserState,
  input: &mut Parser<'i, 't>,
) -> Option<CssColor> {
  match_ignore_ascii_case! { &*f,
    "rgb" | "rgba" | "hsl" | "hsla" | "hwb" | "lab" | "lch" | "oklab" | "oklch" | "color" | "color-mix" | "light-dark" => {
      let s = input.state();
      input.reset(&state);
      if let Ok(color) = CssColor::parse(input) {
        return Some(color)
      }
      input.reset(&s);
    },
    _ => {}
  }

  None
}

impl<'i> TokenList<'i> {
  pub(crate) fn to_css<W>(&self, dest: &mut Printer<W>, is_custom_property: bool) -> Result<(), PrinterError>
  where
    W: std::fmt::Write,
  {
    if !dest.minify && self.0.len() == 1 && matches!(self.0.first(), Some(token) if token.is_whitespace()) {
      return Ok(());
    }

    let mut has_whitespace = false;
    for (i, token_or_value) in self.0.iter().enumerate() {
      has_whitespace = match token_or_value {
        TokenOrValue::Color(color) => {
          color.to_css(dest)?;
          false
        }
        TokenOrValue::UnresolvedColor(color) => {
          color.to_css(dest, is_custom_property)?;
          false
        }
        TokenOrValue::Url(url) => {
          if dest.dependencies.is_some() && is_custom_property && !url.is_absolute() {
            return Err(dest.error(
              PrinterErrorKind::AmbiguousUrlInCustomProperty {
                url: url.url.as_ref().to_owned(),
              },
              url.loc,
            ));
          }
          url.to_css(dest)?;
          false
        }
        TokenOrValue::Var(var) => {
          var.to_css(dest, is_custom_property)?;
          self.write_whitespace_if_needed(i, dest)?
        }
        TokenOrValue::Env(env) => {
          env.to_css(dest, is_custom_property)?;
          self.write_whitespace_if_needed(i, dest)?
        }
        TokenOrValue::Function(f) => {
          f.to_css(dest, is_custom_property)?;
          self.write_whitespace_if_needed(i, dest)?
        }
        TokenOrValue::Length(v) => {
          // Do not serialize unitless zero lengths in custom properties as it may break calc().
          let (value, unit) = v.to_unit_value();
          serialize_dimension(value, unit, dest)?;
          false
        }
        TokenOrValue::Angle(v) => {
          v.to_css(dest)?;
          false
        }
        TokenOrValue::Time(v) => {
          v.to_css(dest)?;
          false
        }
        TokenOrValue::Resolution(v) => {
          v.to_css(dest)?;
          false
        }
        TokenOrValue::DashedIdent(v) => {
          v.to_css(dest)?;
          false
        }
        TokenOrValue::AnimationName(v) => {
          v.to_css(dest)?;
          false
        }
        TokenOrValue::Token(token) => match token {
          Token::Delim(d) => {
            if *d == '+' || *d == '-' {
              dest.write_char(' ')?;
              dest.write_char(*d)?;
              dest.write_char(' ')?;
            } else {
              let ws_before = !has_whitespace && (*d == '/' || *d == '*');
              dest.delim(*d, ws_before)?;
            }
            true
          }
          Token::Comma => {
            dest.delim(',', false)?;
            true
          }
          Token::CloseParenthesis | Token::CloseSquareBracket | Token::CloseCurlyBracket => {
            token.to_css(dest)?;
            self.write_whitespace_if_needed(i, dest)?
          }
          Token::Dimension { value, unit, .. } => {
            serialize_dimension(*value, unit, dest)?;
            false
          }
          Token::Number { value, .. } => {
            value.to_css(dest)?;
            false
          }
          _ => {
            token.to_css(dest)?;
            matches!(token, Token::WhiteSpace(..))
          }
        },
      };
    }

    Ok(())
  }

  pub(crate) fn to_css_raw<W>(&self, dest: &mut Printer<W>) -> Result<(), PrinterError>
  where
    W: std::fmt::Write,
  {
    for token_or_value in &self.0 {
      match token_or_value {
        TokenOrValue::Token(token) => {
          token.to_css(dest)?;
        }
        _ => {
          return Err(PrinterError {
            kind: PrinterErrorKind::FmtError,
            loc: None,
          })
        }
      }
    }

    Ok(())
  }

  #[inline]
  fn write_whitespace_if_needed<W>(&self, i: usize, dest: &mut Printer<W>) -> Result<bool, PrinterError>
  where
    W: std::fmt::Write,
  {
    if !dest.minify
      && i != self.0.len() - 1
      && !matches!(
        self.0[i + 1],
        TokenOrValue::Token(Token::Comma) | TokenOrValue::Token(Token::CloseParenthesis)
      )
    {
      // Whitespace is removed during parsing, so add it back if we aren't minifying.
      dest.write_char(' ')?;
      Ok(true)
    } else {
      Ok(false)
    }
  }
}

/// A raw CSS token.
// Copied from cssparser to change CowRcStr to CowArcStr
#[derive(Debug, Clone, PartialEq)]
#[cfg_attr(feature = "visitor", derive(Visit))]
#[cfg_attr(feature = "into_owned", derive(static_self::IntoOwned))]
#[cfg_attr(
  feature = "serde",
  derive(serde::Serialize, serde::Deserialize),
  serde(tag = "type", rename_all = "kebab-case")
)]
#[cfg_attr(feature = "jsonschema", derive(schemars::JsonSchema))]
pub enum Token<'a> {
  /// A [`<ident-token>`](https://drafts.csswg.org/css-syntax/#ident-token-diagram)
  #[cfg_attr(feature = "serde", serde(with = "ValueWrapper::<CowArcStr>"))]
  Ident(#[cfg_attr(feature = "serde", serde(borrow))] CowArcStr<'a>),

  /// A [`<at-keyword-token>`](https://drafts.csswg.org/css-syntax/#at-keyword-token-diagram)
  ///
  /// The value does not include the `@` marker.
  #[cfg_attr(feature = "serde", serde(with = "ValueWrapper::<CowArcStr>"))]
  AtKeyword(CowArcStr<'a>),

  /// A [`<hash-token>`](https://drafts.csswg.org/css-syntax/#hash-token-diagram) with the type flag set to "unrestricted"
  ///
  /// The value does not include the `#` marker.
  #[cfg_attr(feature = "serde", serde(with = "ValueWrapper::<CowArcStr>"))]
  Hash(CowArcStr<'a>),

  /// A [`<hash-token>`](https://drafts.csswg.org/css-syntax/#hash-token-diagram) with the type flag set to "id"
  ///
  /// The value does not include the `#` marker.
  #[cfg_attr(feature = "serde", serde(rename = "id-hash", with = "ValueWrapper::<CowArcStr>"))]
  IDHash(CowArcStr<'a>), // Hash that is a valid ID selector.

  /// A [`<string-token>`](https://drafts.csswg.org/css-syntax/#string-token-diagram)
  ///
  /// The value does not include the quotes.
  #[cfg_attr(feature = "serde", serde(with = "ValueWrapper::<CowArcStr>"))]
  String(CowArcStr<'a>),

  /// A [`<url-token>`](https://drafts.csswg.org/css-syntax/#url-token-diagram)
  ///
  /// The value does not include the `url(` `)` markers.  Note that `url( <string-token> )` is represented by a
  /// `Function` token.
  #[cfg_attr(feature = "serde", serde(with = "ValueWrapper::<CowArcStr>"))]
  UnquotedUrl(CowArcStr<'a>),

  /// A `<delim-token>`
  #[cfg_attr(feature = "serde", serde(with = "ValueWrapper::<char>"))]
  Delim(char),

  /// A [`<number-token>`](https://drafts.csswg.org/css-syntax/#number-token-diagram)
  Number {
    /// Whether the number had a `+` or `-` sign.
    ///
    /// This is used is some cases like the <An+B> micro syntax. (See the `parse_nth` function.)
    #[cfg_attr(feature = "serde", serde(skip))]
    has_sign: bool,

    /// The value as a float
    value: f32,

    /// If the origin source did not include a fractional part, the value as an integer.
    #[cfg_attr(feature = "serde", serde(skip))]
    int_value: Option<i32>,
  },

  /// A [`<percentage-token>`](https://drafts.csswg.org/css-syntax/#percentage-token-diagram)
  Percentage {
    /// Whether the number had a `+` or `-` sign.
    #[cfg_attr(feature = "serde", serde(skip))]
    has_sign: bool,

    /// The value as a float, divided by 100 so that the nominal range is 0.0 to 1.0.
    #[cfg_attr(feature = "serde", serde(rename = "value"))]
    unit_value: f32,

    /// If the origin source did not include a fractional part, the value as an integer.
    /// It is **not** divided by 100.
    #[cfg_attr(feature = "serde", serde(skip))]
    int_value: Option<i32>,
  },

  /// A [`<dimension-token>`](https://drafts.csswg.org/css-syntax/#dimension-token-diagram)
  Dimension {
    /// Whether the number had a `+` or `-` sign.
    ///
    /// This is used is some cases like the <An+B> micro syntax. (See the `parse_nth` function.)
    #[cfg_attr(feature = "serde", serde(skip))]
    has_sign: bool,

    /// The value as a float
    value: f32,

    /// If the origin source did not include a fractional part, the value as an integer.
    #[cfg_attr(feature = "serde", serde(skip))]
    int_value: Option<i32>,

    /// The unit, e.g. "px" in `12px`
    unit: CowArcStr<'a>,
  },

  /// A [`<whitespace-token>`](https://drafts.csswg.org/css-syntax/#whitespace-token-diagram)
  #[cfg_attr(feature = "serde", serde(with = "ValueWrapper::<CowArcStr>"))]
  WhiteSpace(CowArcStr<'a>),

  /// A comment.
  ///
  /// The CSS Syntax spec does not generate tokens for comments,
  /// But we do, because we can (borrowed &str makes it cheap).
  ///
  /// The value does not include the `/*` `*/` markers.
  #[cfg_attr(feature = "serde", serde(with = "ValueWrapper::<CowArcStr>"))]
  Comment(CowArcStr<'a>),

  /// A `:` `<colon-token>`
  Colon, // :

  /// A `;` `<semicolon-token>`
  Semicolon, // ;

  /// A `,` `<comma-token>`
  Comma, // ,

  /// A `~=` [`<include-match-token>`](https://drafts.csswg.org/css-syntax/#include-match-token-diagram)
  IncludeMatch,

  /// A `|=` [`<dash-match-token>`](https://drafts.csswg.org/css-syntax/#dash-match-token-diagram)
  DashMatch,

  /// A `^=` [`<prefix-match-token>`](https://drafts.csswg.org/css-syntax/#prefix-match-token-diagram)
  PrefixMatch,

  /// A `$=` [`<suffix-match-token>`](https://drafts.csswg.org/css-syntax/#suffix-match-token-diagram)
  SuffixMatch,

  /// A `*=` [`<substring-match-token>`](https://drafts.csswg.org/css-syntax/#substring-match-token-diagram)
  SubstringMatch,

  /// A `<!--` [`<CDO-token>`](https://drafts.csswg.org/css-syntax/#CDO-token-diagram)
  #[cfg_attr(feature = "serde", serde(rename = "cdo"))]
  CDO,

  /// A `-->` [`<CDC-token>`](https://drafts.csswg.org/css-syntax/#CDC-token-diagram)
  #[cfg_attr(feature = "serde", serde(rename = "cdc"))]
  CDC,

  /// A [`<function-token>`](https://drafts.csswg.org/css-syntax/#function-token-diagram)
  ///
  /// The value (name) does not include the `(` marker.
  #[cfg_attr(feature = "serde", serde(with = "ValueWrapper::<CowArcStr>"))]
  Function(CowArcStr<'a>),

  /// A `<(-token>`
  ParenthesisBlock,

  /// A `<[-token>`
  SquareBracketBlock,

  /// A `<{-token>`
  CurlyBracketBlock,

  /// A `<bad-url-token>`
  ///
  /// This token always indicates a parse error.
  #[cfg_attr(feature = "serde", serde(with = "ValueWrapper::<CowArcStr>"))]
  BadUrl(CowArcStr<'a>),

  /// A `<bad-string-token>`
  ///
  /// This token always indicates a parse error.
  #[cfg_attr(feature = "serde", serde(with = "ValueWrapper::<CowArcStr>"))]
  BadString(CowArcStr<'a>),

  /// A `<)-token>`
  ///
  /// When obtained from one of the `Parser::next*` methods,
  /// this token is always unmatched and indicates a parse error.
  CloseParenthesis,

  /// A `<]-token>`
  ///
  /// When obtained from one of the `Parser::next*` methods,
  /// this token is always unmatched and indicates a parse error.
  CloseSquareBracket,

  /// A `<}-token>`
  ///
  /// When obtained from one of the `Parser::next*` methods,
  /// this token is always unmatched and indicates a parse error.
  CloseCurlyBracket,
}

impl<'a> From<&cssparser::Token<'a>> for Token<'a> {
  #[inline]
  fn from(t: &cssparser::Token<'a>) -> Token<'a> {
    match t {
      cssparser::Token::Ident(x) => Token::Ident(x.into()),
      cssparser::Token::AtKeyword(x) => Token::AtKeyword(x.into()),
      cssparser::Token::Hash(x) => Token::Hash(x.into()),
      cssparser::Token::IDHash(x) => Token::IDHash(x.into()),
      cssparser::Token::QuotedString(x) => Token::String(x.into()),
      cssparser::Token::UnquotedUrl(x) => Token::UnquotedUrl(x.into()),
      cssparser::Token::Function(x) => Token::Function(x.into()),
      cssparser::Token::BadUrl(x) => Token::BadUrl(x.into()),
      cssparser::Token::BadString(x) => Token::BadString(x.into()),
      cssparser::Token::Delim(c) => Token::Delim(*c),
      cssparser::Token::Number {
        has_sign,
        value,
        int_value,
      } => Token::Number {
        has_sign: *has_sign,
        value: *value,
        int_value: *int_value,
      },
      cssparser::Token::Dimension {
        has_sign,
        value,
        int_value,
        unit,
      } => Token::Dimension {
        has_sign: *has_sign,
        value: *value,
        int_value: *int_value,
        unit: unit.into(),
      },
      cssparser::Token::Percentage {
        has_sign,
        unit_value,
        int_value,
      } => Token::Percentage {
        has_sign: *has_sign,
        unit_value: *unit_value,
        int_value: *int_value,
      },
      cssparser::Token::WhiteSpace(w) => Token::WhiteSpace((*w).into()),
      cssparser::Token::Comment(c) => Token::Comment((*c).into()),
      cssparser::Token::Colon => Token::Colon,
      cssparser::Token::Semicolon => Token::Semicolon,
      cssparser::Token::Comma => Token::Comma,
      cssparser::Token::IncludeMatch => Token::IncludeMatch,
      cssparser::Token::DashMatch => Token::DashMatch,
      cssparser::Token::PrefixMatch => Token::PrefixMatch,
      cssparser::Token::SuffixMatch => Token::SuffixMatch,
      cssparser::Token::SubstringMatch => Token::SubstringMatch,
      cssparser::Token::CDO => Token::CDO,
      cssparser::Token::CDC => Token::CDC,
      cssparser::Token::ParenthesisBlock => Token::ParenthesisBlock,
      cssparser::Token::SquareBracketBlock => Token::SquareBracketBlock,
      cssparser::Token::CurlyBracketBlock => Token::CurlyBracketBlock,
      cssparser::Token::CloseParenthesis => Token::CloseParenthesis,
      cssparser::Token::CloseSquareBracket => Token::CloseSquareBracket,
      cssparser::Token::CloseCurlyBracket => Token::CloseCurlyBracket,
    }
  }
}

impl<'a> ToCss for Token<'a> {
  #[inline]
  fn to_css<W>(&self, dest: &mut Printer<W>) -> Result<(), PrinterError>
  where
    W: std::fmt::Write,
  {
    use cssparser::ToCss;
    match self {
      Token::Ident(x) => cssparser::Token::Ident(x.as_ref().into()).to_css(dest)?,
      Token::AtKeyword(x) => cssparser::Token::AtKeyword(x.as_ref().into()).to_css(dest)?,
      Token::Hash(x) => cssparser::Token::Hash(x.as_ref().into()).to_css(dest)?,
      Token::IDHash(x) => cssparser::Token::IDHash(x.as_ref().into()).to_css(dest)?,
      Token::String(x) => cssparser::Token::QuotedString(x.as_ref().into()).to_css(dest)?,
      Token::UnquotedUrl(x) => cssparser::Token::UnquotedUrl(x.as_ref().into()).to_css(dest)?,
      Token::Function(x) => cssparser::Token::Function(x.as_ref().into()).to_css(dest)?,
      Token::BadUrl(x) => cssparser::Token::BadUrl(x.as_ref().into()).to_css(dest)?,
      Token::BadString(x) => cssparser::Token::BadString(x.as_ref().into()).to_css(dest)?,
      Token::Delim(c) => cssparser::Token::Delim(*c).to_css(dest)?,
      Token::Number {
        has_sign,
        value,
        int_value,
      } => cssparser::Token::Number {
        has_sign: *has_sign,
        value: *value,
        int_value: *int_value,
      }
      .to_css(dest)?,
      Token::Dimension {
        has_sign,
        value,
        int_value,
        unit,
      } => cssparser::Token::Dimension {
        has_sign: *has_sign,
        value: *value,
        int_value: *int_value,
        unit: unit.as_ref().into(),
      }
      .to_css(dest)?,
      Token::Percentage {
        has_sign,
        unit_value,
        int_value,
      } => cssparser::Token::Percentage {
        has_sign: *has_sign,
        unit_value: *unit_value,
        int_value: *int_value,
      }
      .to_css(dest)?,
      Token::WhiteSpace(w) => cssparser::Token::WhiteSpace(w).to_css(dest)?,
      Token::Comment(c) => cssparser::Token::Comment(c).to_css(dest)?,
      Token::Colon => cssparser::Token::Colon.to_css(dest)?,
      Token::Semicolon => cssparser::Token::Semicolon.to_css(dest)?,
      Token::Comma => cssparser::Token::Comma.to_css(dest)?,
      Token::IncludeMatch => cssparser::Token::IncludeMatch.to_css(dest)?,
      Token::DashMatch => cssparser::Token::DashMatch.to_css(dest)?,
      Token::PrefixMatch => cssparser::Token::PrefixMatch.to_css(dest)?,
      Token::SuffixMatch => cssparser::Token::SuffixMatch.to_css(dest)?,
      Token::SubstringMatch => cssparser::Token::SubstringMatch.to_css(dest)?,
      Token::CDO => cssparser::Token::CDO.to_css(dest)?,
      Token::CDC => cssparser::Token::CDC.to_css(dest)?,
      Token::ParenthesisBlock => cssparser::Token::ParenthesisBlock.to_css(dest)?,
      Token::SquareBracketBlock => cssparser::Token::SquareBracketBlock.to_css(dest)?,
      Token::CurlyBracketBlock => cssparser::Token::CurlyBracketBlock.to_css(dest)?,
      Token::CloseParenthesis => cssparser::Token::CloseParenthesis.to_css(dest)?,
      Token::CloseSquareBracket => cssparser::Token::CloseSquareBracket.to_css(dest)?,
      Token::CloseCurlyBracket => cssparser::Token::CloseCurlyBracket.to_css(dest)?,
    }

    Ok(())
  }
}

impl<'a> Eq for Token<'a> {}

impl<'a> std::hash::Hash for Token<'a> {
  fn hash<H: std::hash::Hasher>(&self, state: &mut H) {
    let tag = std::mem::discriminant(self);
    tag.hash(state);
    match self {
      Token::Ident(x) => x.hash(state),
      Token::AtKeyword(x) => x.hash(state),
      Token::Hash(x) => x.hash(state),
      Token::IDHash(x) => x.hash(state),
      Token::String(x) => x.hash(state),
      Token::UnquotedUrl(x) => x.hash(state),
      Token::Function(x) => x.hash(state),
      Token::BadUrl(x) => x.hash(state),
      Token::BadString(x) => x.hash(state),
      Token::Delim(x) => x.hash(state),
      Token::Number {
        has_sign,
        value,
        int_value,
      } => {
        has_sign.hash(state);
        integer_decode(*value).hash(state);
        int_value.hash(state);
      }
      Token::Dimension {
        has_sign,
        value,
        int_value,
        unit,
      } => {
        has_sign.hash(state);
        integer_decode(*value).hash(state);
        int_value.hash(state);
        unit.hash(state);
      }
      Token::Percentage {
        has_sign,
        unit_value,
        int_value,
      } => {
        has_sign.hash(state);
        integer_decode(*unit_value).hash(state);
        int_value.hash(state);
      }
      Token::WhiteSpace(w) => w.hash(state),
      Token::Comment(c) => c.hash(state),
      Token::Colon
      | Token::Semicolon
      | Token::Comma
      | Token::IncludeMatch
      | Token::DashMatch
      | Token::PrefixMatch
      | Token::SuffixMatch
      | Token::SubstringMatch
      | Token::CDO
      | Token::CDC
      | Token::ParenthesisBlock
      | Token::SquareBracketBlock
      | Token::CurlyBracketBlock
      | Token::CloseParenthesis
      | Token::CloseSquareBracket
      | Token::CloseCurlyBracket => {}
    }
  }
}

/// Converts a floating point value into its mantissa, exponent,
/// and sign components so that it can be hashed.
fn integer_decode(v: f32) -> (u32, i16, i8) {
  let bits: u32 = unsafe { std::mem::transmute(v) };
  let sign: i8 = if bits >> 31 == 0 { 1 } else { -1 };
  let mut exponent: i16 = ((bits >> 23) & 0xff) as i16;
  let mantissa = if exponent == 0 {
    (bits & 0x7fffff) << 1
  } else {
    (bits & 0x7fffff) | 0x800000
  };
  // Exponent bias + mantissa shift
  exponent -= 127 + 23;
  (mantissa, exponent, sign)
}

impl<'i> TokenList<'i> {
  pub(crate) fn get_necessary_fallbacks(&self, targets: Targets) -> ColorFallbackKind {
    let mut fallbacks = ColorFallbackKind::empty();
    for token in &self.0 {
      match token {
        TokenOrValue::Color(color) => {
          fallbacks |= color.get_possible_fallbacks(targets);
        }
        TokenOrValue::Function(f) => {
          fallbacks |= f.arguments.get_necessary_fallbacks(targets);
        }
        TokenOrValue::Var(v) => {
          if let Some(fallback) = &v.fallback {
            fallbacks |= fallback.get_necessary_fallbacks(targets);
          }
        }
        TokenOrValue::Env(v) => {
          if let Some(fallback) = &v.fallback {
            fallbacks |= fallback.get_necessary_fallbacks(targets);
          }
        }
        _ => {}
      }
    }

    fallbacks
  }

  pub(crate) fn get_fallback(&self, kind: ColorFallbackKind) -> Self {
    let tokens = self
      .0
      .iter()
      .map(|token| match token {
        TokenOrValue::Color(color) => TokenOrValue::Color(color.get_fallback(kind)),
        TokenOrValue::Function(f) => TokenOrValue::Function(f.get_fallback(kind)),
        TokenOrValue::Var(v) => TokenOrValue::Var(v.get_fallback(kind)),
        TokenOrValue::Env(e) => TokenOrValue::Env(e.get_fallback(kind)),
        _ => token.clone(),
      })
      .collect();
    TokenList(tokens)
  }

  pub(crate) fn get_fallbacks(&mut self, targets: Targets) -> Vec<(SupportsCondition<'i>, Self)> {
    // Get the full list of possible fallbacks, and remove the lowest one, which will replace
    // the original declaration. The remaining fallbacks need to be added as @supports rules.
    let mut fallbacks = self.get_necessary_fallbacks(targets);
    let lowest_fallback = fallbacks.lowest();
    fallbacks.remove(lowest_fallback);

    let mut res = Vec::new();
    if fallbacks.contains(ColorFallbackKind::P3) {
      res.push((
        ColorFallbackKind::P3.supports_condition(),
        self.get_fallback(ColorFallbackKind::P3),
      ));
    }

    if fallbacks.contains(ColorFallbackKind::LAB) {
      res.push((
        ColorFallbackKind::LAB.supports_condition(),
        self.get_fallback(ColorFallbackKind::LAB),
      ));
    }

    if !lowest_fallback.is_empty() {
      for token in self.0.iter_mut() {
        match token {
          TokenOrValue::Color(color) => {
            *color = color.get_fallback(lowest_fallback);
          }
          TokenOrValue::Function(f) => *f = f.get_fallback(lowest_fallback),
          TokenOrValue::Var(v) if v.fallback.is_some() => *v = v.get_fallback(lowest_fallback),
          TokenOrValue::Env(v) if v.fallback.is_some() => *v = v.get_fallback(lowest_fallback),
          _ => {}
        }
      }
    }

    res
  }

  pub(crate) fn get_features(&self) -> Features {
    let mut features = Features::empty();
    for token in &self.0 {
      match token {
        TokenOrValue::Color(color) => {
          features |= color.get_features();
        }
        TokenOrValue::UnresolvedColor(unresolved_color) => {
          features |= Features::SpaceSeparatedColorNotation;
          match unresolved_color {
            UnresolvedColor::LightDark { light, dark } => {
              features |= Features::LightDark;
              features |= light.get_features();
              features |= dark.get_features();
            }
            _ => {}
          }
        }
        TokenOrValue::Function(f) => {
          features |= f.arguments.get_features();
        }
        TokenOrValue::Var(v) => {
          if let Some(fallback) = &v.fallback {
            features |= fallback.get_features();
          }
        }
        TokenOrValue::Env(v) => {
          if let Some(fallback) = &v.fallback {
            features |= fallback.get_features();
          }
        }
        _ => {}
      }
    }

    features
  }

  /// Substitutes variables with the provided values.
  #[cfg(feature = "substitute_variables")]
  #[cfg_attr(docsrs, doc(cfg(feature = "substitute_variables")))]
  pub fn substitute_variables(&mut self, vars: &std::collections::HashMap<&str, TokenList<'i>>) {
    self.visit(&mut VarInliner { vars }).unwrap()
  }
}

#[cfg(feature = "substitute_variables")]
struct VarInliner<'a, 'i> {
  vars: &'a std::collections::HashMap<&'a str, TokenList<'i>>,
}

#[cfg(feature = "substitute_variables")]
impl<'a, 'i> crate::visitor::Visitor<'i> for VarInliner<'a, 'i> {
  type Error = std::convert::Infallible;

  fn visit_types(&self) -> crate::visitor::VisitTypes {
    crate::visit_types!(TOKENS | VARIABLES)
  }

  fn visit_token_list(&mut self, tokens: &mut TokenList<'i>) -> Result<(), Self::Error> {
    let mut i = 0;
    let mut seen = std::collections::HashSet::new();
    while i < tokens.0.len() {
      let token = &mut tokens.0[i];
      token.visit(self).unwrap();
      if let TokenOrValue::Var(var) = token {
        if let Some(value) = self.vars.get(var.name.ident.0.as_ref()) {
          // Ignore circular references.
          if seen.insert(var.name.ident.0.clone()) {
            tokens.0.splice(i..i + 1, value.0.iter().cloned());
            // Don't advance. We need to replace any variables in the value.
            continue;
          }
        } else if let Some(fallback) = &var.fallback {
          let fallback = fallback.0.clone();
          if seen.insert(var.name.ident.0.clone()) {
            tokens.0.splice(i..i + 1, fallback.into_iter());
            continue;
          }
        }
      }
      seen.clear();
      i += 1;
    }
    Ok(())
  }
}

/// A CSS variable reference.
#[derive(Debug, Clone, PartialEq)]
#[cfg_attr(feature = "visitor", derive(Visit))]
#[cfg_attr(feature = "into_owned", derive(static_self::IntoOwned))]
#[cfg_attr(feature = "visitor", visit(visit_variable, VARIABLES))]
#[cfg_attr(feature = "serde", derive(serde::Serialize, serde::Deserialize))]
#[cfg_attr(feature = "jsonschema", derive(schemars::JsonSchema))]
pub struct Variable<'i> {
  /// The variable name.
  #[cfg_attr(feature = "serde", serde(borrow))]
  pub name: DashedIdentReference<'i>,
  /// A fallback value in case the variable is not defined.
  pub fallback: Option<TokenList<'i>>,
}

impl<'i> Variable<'i> {
  fn parse<'t>(
    input: &mut Parser<'i, 't>,
    options: &ParserOptions<'_, 'i>,
    depth: usize,
  ) -> Result<Self, ParseError<'i, ParserError<'i>>> {
    let name = DashedIdentReference::parse_with_options(input, options)?;

    let fallback = if input.try_parse(|input| input.expect_comma()).is_ok() {
      Some(TokenList::parse(input, options, depth)?)
    } else {
      None
    };

    Ok(Variable { name, fallback })
  }

  fn to_css<W>(&self, dest: &mut Printer<W>, is_custom_property: bool) -> Result<(), PrinterError>
  where
    W: std::fmt::Write,
  {
    dest.write_str("var(")?;
    self.name.to_css(dest)?;
    if let Some(fallback) = &self.fallback {
      dest.delim(',', false)?;
      fallback.to_css(dest, is_custom_property)?;
    }
    dest.write_char(')')
  }

  fn get_fallback(&self, kind: ColorFallbackKind) -> Self {
    Variable {
      name: self.name.clone(),
      fallback: self.fallback.as_ref().map(|fallback| fallback.get_fallback(kind)),
    }
  }
}

/// A CSS environment variable reference.
#[derive(Debug, Clone, PartialEq)]
#[cfg_attr(
  feature = "visitor",
  derive(Visit),
  visit(visit_environment_variable, ENVIRONMENT_VARIABLES)
)]
#[cfg_attr(feature = "into_owned", derive(static_self::IntoOwned))]
#[cfg_attr(feature = "serde", derive(serde::Serialize, serde::Deserialize))]
#[cfg_attr(feature = "jsonschema", derive(schemars::JsonSchema))]
pub struct EnvironmentVariable<'i> {
  /// The environment variable name.
  #[cfg_attr(feature = "serde", serde(borrow))]
  pub name: EnvironmentVariableName<'i>,
  /// Optional indices into the dimensions of the environment variable.
  #[cfg_attr(feature = "serde", serde(default))]
  pub indices: Vec<CSSInteger>,
  /// A fallback value in case the variable is not defined.
  pub fallback: Option<TokenList<'i>>,
}

/// A CSS environment variable name.
#[derive(Debug, Clone, PartialEq)]
#[cfg_attr(feature = "visitor", derive(Visit))]
#[cfg_attr(feature = "into_owned", derive(static_self::IntoOwned))]
#[cfg_attr(
  feature = "serde",
  derive(serde::Serialize, serde::Deserialize),
  serde(tag = "type", rename_all = "lowercase")
)]
#[cfg_attr(feature = "jsonschema", derive(schemars::JsonSchema))]
pub enum EnvironmentVariableName<'i> {
  /// A UA-defined environment variable.
  #[cfg_attr(
    feature = "serde",
    serde(with = "crate::serialization::ValueWrapper::<UAEnvironmentVariable>")
  )]
  UA(UAEnvironmentVariable),
  /// A custom author-defined environment variable.
  #[cfg_attr(feature = "serde", serde(borrow))]
  Custom(DashedIdentReference<'i>),
  /// An unknown environment variable.
  #[cfg_attr(feature = "serde", serde(with = "crate::serialization::ValueWrapper::<CustomIdent>"))]
  Unknown(CustomIdent<'i>),
}

enum_property! {
  /// A UA-defined environment variable name.
  pub enum UAEnvironmentVariable {
    /// The safe area inset from the top of the viewport.
    SafeAreaInsetTop,
    /// The safe area inset from the right of the viewport.
    SafeAreaInsetRight,
    /// The safe area inset from the bottom of the viewport.
    SafeAreaInsetBottom,
    /// The safe area inset from the left of the viewport.
    SafeAreaInsetLeft,
    /// The viewport segment width.
    ViewportSegmentWidth,
    /// The viewport segment height.
    ViewportSegmentHeight,
    /// The viewport segment top position.
    ViewportSegmentTop,
    /// The viewport segment left position.
    ViewportSegmentLeft,
    /// The viewport segment bottom position.
    ViewportSegmentBottom,
    /// The viewport segment right position.
    ViewportSegmentRight,
  }
}

impl<'i> EnvironmentVariableName<'i> {
  /// Returns the name of the environment variable as a string.
  pub fn name(&self) -> &str {
    match self {
      EnvironmentVariableName::UA(ua) => ua.as_str(),
      EnvironmentVariableName::Custom(c) => c.ident.as_ref(),
      EnvironmentVariableName::Unknown(u) => u.0.as_ref(),
    }
  }
}

impl<'i> Parse<'i> for EnvironmentVariableName<'i> {
  fn parse<'t>(input: &mut Parser<'i, 't>) -> Result<Self, ParseError<'i, ParserError<'i>>> {
    if let Ok(ua) = input.try_parse(UAEnvironmentVariable::parse) {
      return Ok(EnvironmentVariableName::UA(ua));
    }

    if let Ok(dashed) =
      input.try_parse(|input| DashedIdentReference::parse_with_options(input, &ParserOptions::default()))
    {
      return Ok(EnvironmentVariableName::Custom(dashed));
    }

    let ident = CustomIdent::parse(input)?;
    return Ok(EnvironmentVariableName::Unknown(ident));
  }
}

impl<'i> ToCss for EnvironmentVariableName<'i> {
  fn to_css<W>(&self, dest: &mut Printer<W>) -> Result<(), PrinterError>
  where
    W: std::fmt::Write,
  {
    match self {
      EnvironmentVariableName::UA(ua) => ua.to_css(dest),
      EnvironmentVariableName::Custom(custom) => custom.to_css(dest),
      EnvironmentVariableName::Unknown(unknown) => unknown.to_css(dest),
    }
  }
}

impl<'i> EnvironmentVariable<'i> {
  pub(crate) fn parse<'t>(
    input: &mut Parser<'i, 't>,
    options: &ParserOptions<'_, 'i>,
    depth: usize,
  ) -> Result<Self, ParseError<'i, ParserError<'i>>> {
    input.expect_function_matching("env")?;
    input.parse_nested_block(|input| Self::parse_nested(input, options, depth))
  }

  pub(crate) fn parse_nested<'t>(
    input: &mut Parser<'i, 't>,
    options: &ParserOptions<'_, 'i>,
    depth: usize,
  ) -> Result<Self, ParseError<'i, ParserError<'i>>> {
    let name = EnvironmentVariableName::parse(input)?;
    let mut indices = Vec::new();
    while let Ok(index) = input.try_parse(CSSInteger::parse) {
      indices.push(index);
    }

    let fallback = if input.try_parse(|input| input.expect_comma()).is_ok() {
      Some(TokenList::parse(input, options, depth + 1)?)
    } else {
      None
    };

    Ok(EnvironmentVariable {
      name,
      indices,
      fallback,
    })
  }

  pub(crate) fn to_css<W>(&self, dest: &mut Printer<W>, is_custom_property: bool) -> Result<(), PrinterError>
  where
    W: std::fmt::Write,
  {
    dest.write_str("env(")?;
    self.name.to_css(dest)?;

    for item in &self.indices {
      dest.write_char(' ')?;
      item.to_css(dest)?;
    }

    if let Some(fallback) = &self.fallback {
      dest.delim(',', false)?;
      fallback.to_css(dest, is_custom_property)?;
    }
    dest.write_char(')')
  }

  fn get_fallback(&self, kind: ColorFallbackKind) -> Self {
    EnvironmentVariable {
      name: self.name.clone(),
      indices: self.indices.clone(),
      fallback: self.fallback.as_ref().map(|fallback| fallback.get_fallback(kind)),
    }
  }
}

/// A custom CSS function.
#[derive(Debug, Clone, PartialEq)]
#[cfg_attr(feature = "visitor", derive(Visit))]
#[cfg_attr(feature = "into_owned", derive(static_self::IntoOwned))]
#[cfg_attr(feature = "visitor", visit(visit_function, FUNCTIONS))]
#[cfg_attr(feature = "serde", derive(serde::Serialize, serde::Deserialize))]
#[cfg_attr(feature = "jsonschema", derive(schemars::JsonSchema))]
pub struct Function<'i> {
  /// The function name.
  #[cfg_attr(feature = "serde", serde(borrow))]
  pub name: Ident<'i>,
  /// The function arguments.
  pub arguments: TokenList<'i>,
}

impl<'i> Function<'i> {
  fn to_css<W>(&self, dest: &mut Printer<W>, is_custom_property: bool) -> Result<(), PrinterError>
  where
    W: std::fmt::Write,
  {
    self.name.to_css(dest)?;
    dest.write_char('(')?;
    self.arguments.to_css(dest, is_custom_property)?;
    dest.write_char(')')
  }

  fn get_fallback(&self, kind: ColorFallbackKind) -> Self {
    Function {
      name: self.name.clone(),
      arguments: self.arguments.get_fallback(kind),
    }
  }
}

/// A color value with an unresolved alpha value (e.g. a variable).
/// These can be converted from the modern slash syntax to older comma syntax.
/// This can only be done when the only unresolved component is the alpha
/// since variables can resolve to multiple tokens.
#[derive(Debug, Clone, PartialEq)]
#[cfg_attr(feature = "visitor", derive(Visit))]
#[cfg_attr(feature = "into_owned", derive(static_self::IntoOwned))]
#[cfg_attr(
  feature = "serde",
  derive(serde::Serialize, serde::Deserialize),
  serde(tag = "type", rename_all = "lowercase")
)]
#[cfg_attr(feature = "jsonschema", derive(schemars::JsonSchema))]
pub enum UnresolvedColor<'i> {
  /// An rgb() color.
  RGB {
    /// The red component.
    r: f32,
    /// The green component.
    g: f32,
    /// The blue component.
    b: f32,
    /// The unresolved alpha component.
    #[cfg_attr(feature = "serde", serde(borrow))]
    alpha: TokenList<'i>,
  },
  /// An hsl() color.
  HSL {
    /// The hue component.
    h: f32,
    /// The saturation component.
    s: f32,
    /// The lightness component.
    l: f32,
    /// The unresolved alpha component.
    #[cfg_attr(feature = "serde", serde(borrow))]
    alpha: TokenList<'i>,
  },
  /// The light-dark() function.
  #[cfg_attr(feature = "serde", serde(rename = "light-dark"))]
  LightDark {
    /// The light value.
    light: TokenList<'i>,
    /// The dark value.
    dark: TokenList<'i>,
  },
}

impl<'i> LightDarkColor for UnresolvedColor<'i> {
  #[inline]
  fn light_dark(light: Self, dark: Self) -> Self {
    UnresolvedColor::LightDark {
      light: TokenList(vec![TokenOrValue::UnresolvedColor(light)]),
      dark: TokenList(vec![TokenOrValue::UnresolvedColor(dark)]),
    }
  }
}

impl<'i> UnresolvedColor<'i> {
  fn parse<'t>(
    f: &CowArcStr<'i>,
    input: &mut Parser<'i, 't>,
    options: &ParserOptions<'_, 'i>,
  ) -> Result<Self, ParseError<'i, ParserError<'i>>> {
    let mut parser = ComponentParser::new(false);
    match_ignore_ascii_case! { &*f,
      "rgb" => {
        input.parse_nested_block(|input| {
          parser.parse_relative::<SRGB, _, _>(input, |input, parser| {
            let (r, g, b, is_legacy) = parse_rgb_components(input, parser)?;
            if is_legacy {
              return Err(input.new_custom_error(ParserError::InvalidValue))
            }
            input.expect_delim('/')?;
            let alpha = TokenList::parse(input, options, 0)?;
            Ok(UnresolvedColor::RGB { r, g, b, alpha })
          })
        })
      },
      "hsl" => {
        input.parse_nested_block(|input| {
          parser.parse_relative::<HSL, _, _>(input, |input, parser| {
            let (h, s, l, is_legacy) = parse_hsl_hwb_components::<HSL>(input, parser, false)?;
            if is_legacy {
              return Err(input.new_custom_error(ParserError::InvalidValue))
            }
            input.expect_delim('/')?;
            let alpha = TokenList::parse(input, options, 0)?;
            Ok(UnresolvedColor::HSL { h, s, l, alpha })
          })
        })
      },
      "light-dark" => {
        input.parse_nested_block(|input| {
          let light = input.parse_until_before(Delimiter::Comma, |input|
            TokenList::parse(input, options, 0)
          )?;
          input.expect_comma()?;
          let dark = TokenList::parse(input, options, 0)?;
          Ok(UnresolvedColor::LightDark { light, dark })
        })
      },
      _ => Err(input.new_custom_error(ParserError::InvalidValue))
    }
  }

  fn to_css<W>(&self, dest: &mut Printer<W>, is_custom_property: bool) -> Result<(), PrinterError>
  where
    W: std::fmt::Write,
  {
    match self {
      UnresolvedColor::RGB { r, g, b, alpha } => {
<<<<<<< HEAD
        if let Some(targets) = dest.targets {
          if !compat::Feature::SpaceSeparatedColorFunction.is_compatible(targets) {
            dest.write_str("rgba(")?;
            r.to_css(dest)?;
            dest.delim(',', false)?;
            g.to_css(dest)?;
            dest.delim(',', false)?;
            b.to_css(dest)?;
            dest.delim(',', false)?;
            alpha.to_css(dest, is_custom_property)?;
            dest.write_char(')')?;
            return Ok(());
          }
=======
        if should_compile!(dest.targets.current, SpaceSeparatedColorNotation) {
          dest.write_str("rgba(")?;
          c(r).to_css(dest)?;
          dest.delim(',', false)?;
          c(g).to_css(dest)?;
          dest.delim(',', false)?;
          c(b).to_css(dest)?;
          dest.delim(',', false)?;
          alpha.to_css(dest, is_custom_property)?;
          dest.write_char(')')?;
          return Ok(());
>>>>>>> 0f064aba
        }

        dest.write_str("rgb(")?;
        r.to_css(dest)?;
        dest.write_char(' ')?;
        g.to_css(dest)?;
        dest.write_char(' ')?;
        b.to_css(dest)?;
        dest.delim('/', true)?;
        alpha.to_css(dest, is_custom_property)?;
        dest.write_char(')')
      }
      UnresolvedColor::HSL { h, s, l, alpha } => {
        if should_compile!(dest.targets.current, SpaceSeparatedColorNotation) {
          dest.write_str("hsla(")?;
          h.to_css(dest)?;
          dest.delim(',', false)?;
          Percentage(*s).to_css(dest)?;
          dest.delim(',', false)?;
          Percentage(*l).to_css(dest)?;
          dest.delim(',', false)?;
          alpha.to_css(dest, is_custom_property)?;
          dest.write_char(')')?;
          return Ok(());
        }

        dest.write_str("hsl(")?;
        h.to_css(dest)?;
        dest.write_char(' ')?;
        Percentage(*s).to_css(dest)?;
        dest.write_char(' ')?;
        Percentage(*l).to_css(dest)?;
        dest.delim('/', true)?;
        alpha.to_css(dest, is_custom_property)?;
        dest.write_char(')')
      }
      UnresolvedColor::LightDark { light, dark } => {
        if should_compile!(dest.targets.current, LightDark) {
          dest.write_str("var(--lightningcss-light")?;
          dest.delim(',', false)?;
          light.to_css(dest, is_custom_property)?;
          dest.write_char(')')?;
          dest.whitespace()?;
          dest.write_str("var(--lightningcss-dark")?;
          dest.delim(',', false)?;
          dark.to_css(dest, is_custom_property)?;
          return dest.write_char(')');
        }

        dest.write_str("light-dark(")?;
        light.to_css(dest, is_custom_property)?;
        dest.delim(',', false)?;
        dark.to_css(dest, is_custom_property)?;
        dest.write_char(')')
      }
    }
  }
}<|MERGE_RESOLUTION|>--- conflicted
+++ resolved
@@ -1636,23 +1636,13 @@
   where
     W: std::fmt::Write,
   {
+    #[inline]
+    fn c(c: &f32) -> i32 {
+      (c * 255.0).round().clamp(0.0, 255.0) as i32
+    }
+
     match self {
       UnresolvedColor::RGB { r, g, b, alpha } => {
-<<<<<<< HEAD
-        if let Some(targets) = dest.targets {
-          if !compat::Feature::SpaceSeparatedColorFunction.is_compatible(targets) {
-            dest.write_str("rgba(")?;
-            r.to_css(dest)?;
-            dest.delim(',', false)?;
-            g.to_css(dest)?;
-            dest.delim(',', false)?;
-            b.to_css(dest)?;
-            dest.delim(',', false)?;
-            alpha.to_css(dest, is_custom_property)?;
-            dest.write_char(')')?;
-            return Ok(());
-          }
-=======
         if should_compile!(dest.targets.current, SpaceSeparatedColorNotation) {
           dest.write_str("rgba(")?;
           c(r).to_css(dest)?;
@@ -1664,15 +1654,14 @@
           alpha.to_css(dest, is_custom_property)?;
           dest.write_char(')')?;
           return Ok(());
->>>>>>> 0f064aba
         }
 
         dest.write_str("rgb(")?;
-        r.to_css(dest)?;
+        c(r).to_css(dest)?;
         dest.write_char(' ')?;
-        g.to_css(dest)?;
+        c(g).to_css(dest)?;
         dest.write_char(' ')?;
-        b.to_css(dest)?;
+        c(b).to_css(dest)?;
         dest.delim('/', true)?;
         alpha.to_css(dest, is_custom_property)?;
         dest.write_char(')')
