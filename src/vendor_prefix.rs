--- conflicted
+++ resolved
@@ -34,21 +34,20 @@
 }
 
 impl ToCss for VendorPrefix {
-<<<<<<< HEAD
-  fn to_css<W>(&self, dest: &mut Printer<W>) -> Result<(), PrinterError> where W: std::fmt::Write {
+  fn to_css<W>(&self, dest: &mut Printer<W>) -> Result<(), PrinterError>
+  where
+    W: std::fmt::Write,
+  {
     cssparser::ToCss::to_css(self, dest)?;
     Ok(())
   }
 }
 
 impl cssparser::ToCss for VendorPrefix {
-  fn to_css<W>(&self, dest: &mut W) -> std::fmt::Result where W: std::fmt::Write {
-=======
-  fn to_css<W>(&self, dest: &mut Printer<W>) -> Result<(), PrinterError>
+  fn to_css<W>(&self, dest: &mut W) -> std::fmt::Result
   where
     W: std::fmt::Write,
   {
->>>>>>> 7bc31713
     match *self {
       VendorPrefix::WebKit => dest.write_str("-webkit-"),
       VendorPrefix::Moz => dest.write_str("-moz-"),
