{
  "name": "lightningcss",
  "version": "1.17.1",
  "license": "MPL-2.0",
  "description": "A CSS parser, transformer, and minifier written in Rust",
  "main": "node/index.js",
  "types": "node/index.d.ts",
  "exports": {
    "import": "./node/index.mjs",
    "require": "./node/index.js"
  },
  "browserslist": "last 2 versions, not dead",
  "targets": {
    "main": false,
    "types": false
  },
  "publishConfig": {
    "access": "public"
  },
  "funding": {
    "type": "opencollective",
    "url": "https://opencollective.com/parcel"
  },
  "repository": {
    "type": "git",
    "url": "https://github.com/parcel-bundler/lightningcss.git"
  },
  "engines": {
    "node": ">= 12.0.0"
  },
  "napi": {
    "name": "lightningcss"
  },
  "files": [
    "node/*.js",
    "node/*.mjs",
    "node/*.d.ts",
    "node/*.flow"
  ],
  "dependencies": {
    "detect-libc": "^1.0.3"
  },
  "devDependencies": {
    "@codemirror/lang-css": "^6.0.1",
    "@codemirror/lang-javascript": "^6.1.2",
    "@codemirror/lint": "^6.1.0",
    "@codemirror/theme-one-dark": "^6.1.0",
    "@mdn/browser-compat-data": "^5.1.6",
    "@napi-rs/cli": "^2.6.2",
    "autoprefixer": "^10.4.8",
<<<<<<< HEAD
=======
    "caniuse-lite": "^1.0.30001373",
    "codemirror": "^6.0.1",
>>>>>>> 516bed2a
    "cssnano": "^5.0.8",
    "esbuild": "^0.13.10",
    "flowgen": "^1.21.0",
    "jest-diff": "^27.4.2",
    "json-schema-to-typescript": "^11.0.2",
<<<<<<< HEAD
    "markdown-it-anchor": "^8.6.6",
    "markdown-it-prism": "^2.3.0",
    "markdown-it-table-of-contents": "^0.6.0",
=======
    "napi-wasm": "^1.0.1",
>>>>>>> 516bed2a
    "node-fetch": "^3.1.0",
    "parcel": "^2.8.2",
    "patch-package": "^6.5.0",
    "path-browserify": "^1.0.1",
    "postcss": "^8.3.11",
    "posthtml-include": "^1.7.4",
    "posthtml-markdownit": "^1.3.1",
    "posthtml-prism": "^1.0.4",
    "process": "^0.11.10",
    "puppeteer": "^12.0.1",
    "sharp": "^0.31.1",
    "util": "^0.12.4",
    "uvu": "^0.5.6"
  },
  "resolutions": {
    "lightningcss": "link:."
  },
  "scripts": {
    "prepare": "patch-package",
    "build": "node scripts/build.js && node scripts/build-flow.js",
    "build-release": "node scripts/build.js --release && node scripts/build-flow.js",
    "prepublishOnly": "node scripts/build-flow.js",
<<<<<<< HEAD
    "wasm:build": "wasm-pack build node --target nodejs",
    "wasm:build-release": "wasm-pack build node --target nodejs --release",
    "wasm-browser:build": "wasm-pack build node --target web",
    "wasm-browser:build-release": "wasm-pack build node --target web --release",
    "website:start": "parcel 'website/*.html' website/playground/index.html",
    "website:build": "yarn wasm-browser:build-release && parcel build website/index.html website/playground/index.html",
=======
    "wasm:build": "cargo build --target wasm32-unknown-unknown -p lightningcss_node && cp target/wasm32-unknown-unknown/debug/lightningcss_node.wasm wasm/. && node scripts/build-wasm.js",
    "wasm:build-release": "cargo build --target wasm32-unknown-unknown -p lightningcss_node --release && cp target/wasm32-unknown-unknown/release/lightningcss_node.wasm wasm/. && node scripts/build-wasm.js",
    "website:start": "parcel website/index.html website/playground/index.html",
    "website:build": "yarn wasm:build-release && parcel build website/index.html website/playground/index.html",
>>>>>>> 516bed2a
    "build-ast": "cargo run --example schema --features jsonschema && node scripts/build-ast.js",
    "test": "uvu node/test"
  }
}<|MERGE_RESOLUTION|>--- conflicted
+++ resolved
@@ -48,23 +48,16 @@
     "@mdn/browser-compat-data": "^5.1.6",
     "@napi-rs/cli": "^2.6.2",
     "autoprefixer": "^10.4.8",
-<<<<<<< HEAD
-=======
-    "caniuse-lite": "^1.0.30001373",
     "codemirror": "^6.0.1",
->>>>>>> 516bed2a
     "cssnano": "^5.0.8",
     "esbuild": "^0.13.10",
     "flowgen": "^1.21.0",
     "jest-diff": "^27.4.2",
     "json-schema-to-typescript": "^11.0.2",
-<<<<<<< HEAD
     "markdown-it-anchor": "^8.6.6",
     "markdown-it-prism": "^2.3.0",
     "markdown-it-table-of-contents": "^0.6.0",
-=======
     "napi-wasm": "^1.0.1",
->>>>>>> 516bed2a
     "node-fetch": "^3.1.0",
     "parcel": "^2.8.2",
     "patch-package": "^6.5.0",
@@ -87,19 +80,10 @@
     "build": "node scripts/build.js && node scripts/build-flow.js",
     "build-release": "node scripts/build.js --release && node scripts/build-flow.js",
     "prepublishOnly": "node scripts/build-flow.js",
-<<<<<<< HEAD
-    "wasm:build": "wasm-pack build node --target nodejs",
-    "wasm:build-release": "wasm-pack build node --target nodejs --release",
-    "wasm-browser:build": "wasm-pack build node --target web",
-    "wasm-browser:build-release": "wasm-pack build node --target web --release",
-    "website:start": "parcel 'website/*.html' website/playground/index.html",
-    "website:build": "yarn wasm-browser:build-release && parcel build website/index.html website/playground/index.html",
-=======
     "wasm:build": "cargo build --target wasm32-unknown-unknown -p lightningcss_node && cp target/wasm32-unknown-unknown/debug/lightningcss_node.wasm wasm/. && node scripts/build-wasm.js",
     "wasm:build-release": "cargo build --target wasm32-unknown-unknown -p lightningcss_node --release && cp target/wasm32-unknown-unknown/release/lightningcss_node.wasm wasm/. && node scripts/build-wasm.js",
-    "website:start": "parcel website/index.html website/playground/index.html",
-    "website:build": "yarn wasm:build-release && parcel build website/index.html website/playground/index.html",
->>>>>>> 516bed2a
+    "website:start": "parcel 'website/*.html' website/playground/index.html",
+    "website:build": "yarn wasm:build-release && parcel build 'website/*.html' website/playground/index.html",
     "build-ast": "cargo run --example schema --features jsonschema && node scripts/build-ast.js",
     "test": "uvu node/test"
   }
